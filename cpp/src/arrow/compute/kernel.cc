--- conflicted
+++ resolved
@@ -277,15 +277,6 @@
 
 class RunLengthEncodedMatcher : public TypeMatcher {
  public:
-<<<<<<< HEAD
-  RunLengthEncodedMatcher(std::shared_ptr<TypeMatcher> encoded_type_matcher)
-      : encoded_type_matcher{std::move(encoded_type_matcher)} {}
-
-  bool Matches(const DataType& type) const override {
-    if (type.id() == Type::RUN_LENGTH_ENCODED) {
-      auto& encoding_type = dynamic_cast<const EncodingType&>(type);
-      return encoded_type_matcher->Matches(*encoding_type.encoded_type());
-=======
   RunLengthEncodedMatcher(std::shared_ptr<TypeMatcher> run_ends_type_matcher,
                           std::shared_ptr<TypeMatcher> encoded_type_matcher)
       : run_ends_type_matcher{std::move(run_ends_type_matcher)},
@@ -296,7 +287,6 @@
       auto& encoding_type = dynamic_cast<const RunLengthEncodedType&>(type);
       return encoded_type_matcher->Matches(*encoding_type.encoded_type()) &&
              run_ends_type_matcher->Matches(*encoding_type.run_ends_type());
->>>>>>> d536d8a9
     } else {
       return false;
     }
@@ -307,13 +297,9 @@
       return true;
     }
     auto casted = dynamic_cast<const RunLengthEncodedMatcher*>(&other);
-<<<<<<< HEAD
-    return casted != nullptr;
-=======
     return casted != nullptr &&
            encoded_type_matcher->Equals(*casted->encoded_type_matcher) &&
            run_ends_type_matcher->Equals(*casted->run_ends_type_matcher);
->>>>>>> d536d8a9
   }
 
   std::string ToString() const override {
@@ -321,23 +307,15 @@
   };
 
  private:
-<<<<<<< HEAD
-=======
   std::shared_ptr<TypeMatcher> run_ends_type_matcher;
->>>>>>> d536d8a9
   std::shared_ptr<TypeMatcher> encoded_type_matcher;
 };
 
 std::shared_ptr<TypeMatcher> RunLengthEncoded(
-<<<<<<< HEAD
-    std::shared_ptr<TypeMatcher> encoded_type_matcher) {
-  return std::make_shared<RunLengthEncodedMatcher>(std::move(encoded_type_matcher));
-=======
     std::shared_ptr<TypeMatcher> run_ends_type_matcher,
     std::shared_ptr<TypeMatcher> encoded_type_matcher) {
   return std::make_shared<RunLengthEncodedMatcher>(std::move(run_ends_type_matcher),
                                                    std::move(encoded_type_matcher));
->>>>>>> d536d8a9
 }
 
 }  // namespace match
