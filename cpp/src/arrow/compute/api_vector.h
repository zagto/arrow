// Licensed to the Apache Software Foundation (ASF) under one
// or more contributor license agreements.  See the NOTICE file
// distributed with this work for additional information
// regarding copyright ownership.  The ASF licenses this file
// to you under the Apache License, Version 2.0 (the
// "License"); you may not use this file except in compliance
// with the License.  You may obtain a copy of the License at
//
//   http://www.apache.org/licenses/LICENSE-2.0
//
// Unless required by applicable law or agreed to in writing,
// software distributed under the License is distributed on an
// "AS IS" BASIS, WITHOUT WARRANTIES OR CONDITIONS OF ANY
// KIND, either express or implied.  See the License for the
// specific language governing permissions and limitations
// under the License.

#pragma once

#include <memory>
#include <utility>

#include "arrow/compute/function.h"
#include "arrow/datum.h"
#include "arrow/result.h"
#include "arrow/type_fwd.h"

namespace arrow {
namespace compute {

class ExecContext;

/// \addtogroup compute-concrete-options
/// @{

class ARROW_EXPORT FilterOptions : public FunctionOptions {
 public:
  /// Configure the action taken when a slot of the selection mask is null
  enum NullSelectionBehavior {
    /// The corresponding filtered value will be removed in the output.
    DROP,
    /// The corresponding filtered value will be null in the output.
    EMIT_NULL,
  };

  explicit FilterOptions(NullSelectionBehavior null_selection = DROP);
  static constexpr char const kTypeName[] = "FilterOptions";
  static FilterOptions Defaults() { return FilterOptions(); }

  NullSelectionBehavior null_selection_behavior = DROP;
};

class ARROW_EXPORT TakeOptions : public FunctionOptions {
 public:
  explicit TakeOptions(bool boundscheck = true);
  static constexpr char const kTypeName[] = "TakeOptions";
  static TakeOptions BoundsCheck() { return TakeOptions(true); }
  static TakeOptions NoBoundsCheck() { return TakeOptions(false); }
  static TakeOptions Defaults() { return BoundsCheck(); }

  bool boundscheck = true;
};

/// \brief Options for the dictionary encode function
class ARROW_EXPORT DictionaryEncodeOptions : public FunctionOptions {
 public:
  /// Configure how null values will be encoded
  enum NullEncodingBehavior {
    /// The null value will be added to the dictionary with a proper index.
    ENCODE,
    /// The null value will be masked in the indices array.
    MASK
  };

  explicit DictionaryEncodeOptions(NullEncodingBehavior null_encoding = MASK);
  static constexpr char const kTypeName[] = "DictionaryEncodeOptions";
  static DictionaryEncodeOptions Defaults() { return DictionaryEncodeOptions(); }

  NullEncodingBehavior null_encoding_behavior = MASK;
};

enum class SortOrder {
  /// Arrange values in increasing order
  Ascending,
  /// Arrange values in decreasing order
  Descending,
};

enum class NullPlacement {
  /// Place nulls and NaNs before any non-null values.
  /// NaNs will come after nulls.
  AtStart,
  /// Place nulls and NaNs after any non-null values.
  /// NaNs will come before nulls.
  AtEnd,
};

/// \brief One sort key for PartitionNthIndices (TODO) and SortIndices
class ARROW_EXPORT SortKey : public util::EqualityComparable<SortKey> {
 public:
  explicit SortKey(FieldRef target, SortOrder order = SortOrder::Ascending)
      : target(std::move(target)), order(order) {}

  using util::EqualityComparable<SortKey>::Equals;
  using util::EqualityComparable<SortKey>::operator==;
  using util::EqualityComparable<SortKey>::operator!=;
  bool Equals(const SortKey& other) const;
  std::string ToString() const;

  /// A FieldRef targetting the sort column.
  FieldRef target;
  /// How to order by this sort key.
  SortOrder order;
};

class ARROW_EXPORT ArraySortOptions : public FunctionOptions {
 public:
  explicit ArraySortOptions(SortOrder order = SortOrder::Ascending,
                            NullPlacement null_placement = NullPlacement::AtEnd);
  static constexpr char const kTypeName[] = "ArraySortOptions";
  static ArraySortOptions Defaults() { return ArraySortOptions(); }

  /// Sorting order
  SortOrder order;
  /// Whether nulls and NaNs are placed at the start or at the end
  NullPlacement null_placement;
};

class ARROW_EXPORT SortOptions : public FunctionOptions {
 public:
  explicit SortOptions(std::vector<SortKey> sort_keys = {},
                       NullPlacement null_placement = NullPlacement::AtEnd);
  static constexpr char const kTypeName[] = "SortOptions";
  static SortOptions Defaults() { return SortOptions(); }

  /// Column key(s) to order by and how to order by these sort keys.
  std::vector<SortKey> sort_keys;
  /// Whether nulls and NaNs are placed at the start or at the end
  NullPlacement null_placement;
};

/// \brief SelectK options
class ARROW_EXPORT SelectKOptions : public FunctionOptions {
 public:
  explicit SelectKOptions(int64_t k = -1, std::vector<SortKey> sort_keys = {});
  static constexpr char const kTypeName[] = "SelectKOptions";
  static SelectKOptions Defaults() { return SelectKOptions(); }

  static SelectKOptions TopKDefault(int64_t k, std::vector<std::string> key_names = {}) {
    std::vector<SortKey> keys;
    for (const auto& name : key_names) {
      keys.emplace_back(SortKey(name, SortOrder::Descending));
    }
    if (key_names.empty()) {
      keys.emplace_back(SortKey("not-used", SortOrder::Descending));
    }
    return SelectKOptions{k, keys};
  }
  static SelectKOptions BottomKDefault(int64_t k,
                                       std::vector<std::string> key_names = {}) {
    std::vector<SortKey> keys;
    for (const auto& name : key_names) {
      keys.emplace_back(SortKey(name, SortOrder::Ascending));
    }
    if (key_names.empty()) {
      keys.emplace_back(SortKey("not-used", SortOrder::Ascending));
    }
    return SelectKOptions{k, keys};
  }

  /// The number of `k` elements to keep.
  int64_t k;
  /// Column key(s) to order by and how to order by these sort keys.
  std::vector<SortKey> sort_keys;
};

<<<<<<< HEAD
class ARROW_EXPORT RunLengthEncodeOptions : public FunctionOptions {
 public:
  explicit RunLengthEncodeOptions();
  static constexpr char const kTypeName[] = "RunLengthEncodeOptions";
  static RunLengthEncodeOptions Defaults() { return RunLengthEncodeOptions(); }
=======
/// \brief Rank options
class ARROW_EXPORT RankOptions : public FunctionOptions {
 public:
  /// Configure how ties between equal values are handled
  enum Tiebreaker {
    /// Ties get the smallest possible rank in sorted order.
    Min,
    /// Ties get the largest possible rank in sorted order.
    Max,
    /// Ranks are assigned in order of when ties appear in the input.
    /// This ensures the ranks are a stable permutation of the input.
    First,
    /// The ranks span a dense [1, M] interval where M is the number
    /// of distinct values in the input.
    Dense
  };

  explicit RankOptions(std::vector<SortKey> sort_keys = {},
                       NullPlacement null_placement = NullPlacement::AtEnd,
                       Tiebreaker tiebreaker = RankOptions::First);
  /// Convenience constructor for array inputs
  explicit RankOptions(SortOrder order,
                       NullPlacement null_placement = NullPlacement::AtEnd,
                       Tiebreaker tiebreaker = RankOptions::First)
      : RankOptions({SortKey("", order)}, null_placement, tiebreaker) {}

  static constexpr char const kTypeName[] = "RankOptions";
  static RankOptions Defaults() { return RankOptions(); }

  /// Column key(s) to order by and how to order by these sort keys.
  std::vector<SortKey> sort_keys;
  /// Whether nulls and NaNs are placed at the start or at the end
  NullPlacement null_placement;
  /// Tiebreaker for dealing with equal values in ranks
  Tiebreaker tiebreaker;
>>>>>>> 83278076
};

/// \brief Partitioning options for NthToIndices
class ARROW_EXPORT PartitionNthOptions : public FunctionOptions {
 public:
  explicit PartitionNthOptions(int64_t pivot,
                               NullPlacement null_placement = NullPlacement::AtEnd);
  PartitionNthOptions() : PartitionNthOptions(0) {}
  static constexpr char const kTypeName[] = "PartitionNthOptions";

  /// The index into the equivalent sorted array of the partition pivot element.
  int64_t pivot;
  /// Whether nulls and NaNs are partitioned at the start or at the end
  NullPlacement null_placement;
};

/// \brief Options for cumulative sum function
class ARROW_EXPORT CumulativeSumOptions : public FunctionOptions {
 public:
  explicit CumulativeSumOptions(double start = 0, bool skip_nulls = false,
                                bool check_overflow = false);
  explicit CumulativeSumOptions(std::shared_ptr<Scalar> start, bool skip_nulls = false,
                                bool check_overflow = false);
  static constexpr char const kTypeName[] = "CumulativeSumOptions";
  static CumulativeSumOptions Defaults() { return CumulativeSumOptions(); }

  /// Optional starting value for cumulative operation computation
  std::shared_ptr<Scalar> start;

  /// If true, nulls in the input are ignored and produce a corresponding null output.
  /// When false, the first null encountered is propagated through the remaining output.
  bool skip_nulls = false;

  /// When true, returns an Invalid Status when overflow is detected
  bool check_overflow = false;
};

/// @}

/// \brief Filter with a boolean selection filter
///
/// The output will be populated with values from the input at positions
/// where the selection filter is not 0. Nulls in the filter will be handled
/// based on options.null_selection_behavior.
///
/// For example given values = ["a", "b", "c", null, "e", "f"] and
/// filter = [0, 1, 1, 0, null, 1], the output will be
/// (null_selection_behavior == DROP)      = ["b", "c", "f"]
/// (null_selection_behavior == EMIT_NULL) = ["b", "c", null, "f"]
///
/// \param[in] values array to filter
/// \param[in] filter indicates which values should be filtered out
/// \param[in] options configures null_selection_behavior
/// \param[in] ctx the function execution context, optional
/// \return the resulting datum
ARROW_EXPORT
Result<Datum> Filter(const Datum& values, const Datum& filter,
                     const FilterOptions& options = FilterOptions::Defaults(),
                     ExecContext* ctx = NULLPTR);

namespace internal {

// These internal functions are implemented in kernels/vector_selection.cc

/// \brief Return the number of selected indices in the boolean filter
ARROW_EXPORT
int64_t GetFilterOutputSize(const ArrayData& filter,
                            FilterOptions::NullSelectionBehavior null_selection);

/// \brief Compute uint64 selection indices for use with Take given a boolean
/// filter
ARROW_EXPORT
Result<std::shared_ptr<ArrayData>> GetTakeIndices(
    const ArrayData& filter, FilterOptions::NullSelectionBehavior null_selection,
    MemoryPool* memory_pool = default_memory_pool());

}  // namespace internal

/// \brief ReplaceWithMask replaces each value in the array corresponding
/// to a true value in the mask with the next element from `replacements`.
///
/// \param[in] values Array input to replace
/// \param[in] mask Array or Scalar of Boolean mask values
/// \param[in] replacements The replacement values to draw from. There must
/// be as many replacement values as true values in the mask.
/// \param[in] ctx the function execution context, optional
///
/// \return the resulting datum
///
/// \since 5.0.0
/// \note API not yet finalized
ARROW_EXPORT
Result<Datum> ReplaceWithMask(const Datum& values, const Datum& mask,
                              const Datum& replacements, ExecContext* ctx = NULLPTR);

/// \brief FillNullForward fill null values in forward direction
///
/// The output array will be of the same type as the input values
/// array, with replaced null values in forward direction.
///
/// For example given values = ["a", "b", "c", null, null, "f"],
/// the output will be = ["a", "b", "c", "c", "c", "f"]
///
/// \param[in] values datum from which to take
/// \param[in] ctx the function execution context, optional
/// \return the resulting datum
ARROW_EXPORT
Result<Datum> FillNullForward(const Datum& values, ExecContext* ctx = NULLPTR);

/// \brief FillNullBackward fill null values in backward direction
///
/// The output array will be of the same type as the input values
/// array, with replaced null values in backward direction.
///
/// For example given values = ["a", "b", "c", null, null, "f"],
/// the output will be = ["a", "b", "c", "f", "f", "f"]
///
/// \param[in] values datum from which to take
/// \param[in] ctx the function execution context, optional
/// \return the resulting datum
ARROW_EXPORT
Result<Datum> FillNullBackward(const Datum& values, ExecContext* ctx = NULLPTR);

/// \brief Take from an array of values at indices in another array
///
/// The output array will be of the same type as the input values
/// array, with elements taken from the values array at the given
/// indices. If an index is null then the taken element will be null.
///
/// For example given values = ["a", "b", "c", null, "e", "f"] and
/// indices = [2, 1, null, 3], the output will be
/// = [values[2], values[1], null, values[3]]
/// = ["c", "b", null, null]
///
/// \param[in] values datum from which to take
/// \param[in] indices which values to take
/// \param[in] options options
/// \param[in] ctx the function execution context, optional
/// \return the resulting datum
ARROW_EXPORT
Result<Datum> Take(const Datum& values, const Datum& indices,
                   const TakeOptions& options = TakeOptions::Defaults(),
                   ExecContext* ctx = NULLPTR);

/// \brief Take with Array inputs and output
ARROW_EXPORT
Result<std::shared_ptr<Array>> Take(const Array& values, const Array& indices,
                                    const TakeOptions& options = TakeOptions::Defaults(),
                                    ExecContext* ctx = NULLPTR);

/// \brief Drop Null from an array of values
///
/// The output array will be of the same type as the input values
/// array, with elements taken from the values array without nulls.
///
/// For example given values = ["a", "b", "c", null, "e", "f"],
/// the output will be = ["a", "b", "c", "e", "f"]
///
/// \param[in] values datum from which to take
/// \param[in] ctx the function execution context, optional
/// \return the resulting datum
ARROW_EXPORT
Result<Datum> DropNull(const Datum& values, ExecContext* ctx = NULLPTR);

/// \brief DropNull with Array inputs and output
ARROW_EXPORT
Result<std::shared_ptr<Array>> DropNull(const Array& values, ExecContext* ctx = NULLPTR);

/// \brief Return indices that partition an array around n-th sorted element.
///
/// Find index of n-th(0 based) smallest value and perform indirect
/// partition of an array around that element. Output indices[0 ~ n-1]
/// holds values no greater than n-th element, and indices[n+1 ~ end]
/// holds values no less than n-th element. Elements in each partition
/// is not sorted. Nulls will be partitioned to the end of the output.
/// Output is not guaranteed to be stable.
///
/// \param[in] values array to be partitioned
/// \param[in] n pivot array around sorted n-th element
/// \param[in] ctx the function execution context, optional
/// \return offsets indices that would partition an array
ARROW_EXPORT
Result<std::shared_ptr<Array>> NthToIndices(const Array& values, int64_t n,
                                            ExecContext* ctx = NULLPTR);

/// \brief Return indices that partition an array around n-th sorted element.
///
/// This overload takes a PartitionNthOptions specifiying the pivot index
/// and the null handling.
///
/// \param[in] values array to be partitioned
/// \param[in] options options including pivot index and null handling
/// \param[in] ctx the function execution context, optional
/// \return offsets indices that would partition an array
ARROW_EXPORT
Result<std::shared_ptr<Array>> NthToIndices(const Array& values,
                                            const PartitionNthOptions& options,
                                            ExecContext* ctx = NULLPTR);

/// \brief Return indices that would select the first `k` elements.
///
/// Perform an indirect sort of the datum, keeping only the first `k` elements. The output
/// array will contain indices such that the item indicated by the k-th index will be in
/// the position it would be if the datum were sorted by `options.sort_keys`. However,
/// indices of null values will not be part of the output. The sort is not guaranteed to
/// be stable.
///
/// \param[in] datum datum to be partitioned
/// \param[in] options options
/// \param[in] ctx the function execution context, optional
/// \return a datum with the same schema as the input
ARROW_EXPORT
Result<std::shared_ptr<Array>> SelectKUnstable(const Datum& datum,
                                               const SelectKOptions& options,
                                               ExecContext* ctx = NULLPTR);

/// \brief Return the indices that would sort an array.
///
/// Perform an indirect sort of array. The output array will contain
/// indices that would sort an array, which would be the same length
/// as input. Nulls will be stably partitioned to the end of the output
/// regardless of order.
///
/// For example given array = [null, 1, 3.3, null, 2, 5.3] and order
/// = SortOrder::DESCENDING, the output will be [5, 2, 4, 1, 0,
/// 3].
///
/// \param[in] array array to sort
/// \param[in] order ascending or descending
/// \param[in] ctx the function execution context, optional
/// \return offsets indices that would sort an array
ARROW_EXPORT
Result<std::shared_ptr<Array>> SortIndices(const Array& array,
                                           SortOrder order = SortOrder::Ascending,
                                           ExecContext* ctx = NULLPTR);

/// \brief Return the indices that would sort an array.
///
/// This overload takes a ArraySortOptions specifiying the sort order
/// and the null handling.
///
/// \param[in] array array to sort
/// \param[in] options options including sort order and null handling
/// \param[in] ctx the function execution context, optional
/// \return offsets indices that would sort an array
ARROW_EXPORT
Result<std::shared_ptr<Array>> SortIndices(const Array& array,
                                           const ArraySortOptions& options,
                                           ExecContext* ctx = NULLPTR);

/// \brief Return the indices that would sort a chunked array.
///
/// Perform an indirect sort of chunked array. The output array will
/// contain indices that would sort a chunked array, which would be
/// the same length as input. Nulls will be stably partitioned to the
/// end of the output regardless of order.
///
/// For example given chunked_array = [[null, 1], [3.3], [null, 2,
/// 5.3]] and order = SortOrder::DESCENDING, the output will be [5, 2,
/// 4, 1, 0, 3].
///
/// \param[in] chunked_array chunked array to sort
/// \param[in] order ascending or descending
/// \param[in] ctx the function execution context, optional
/// \return offsets indices that would sort an array
ARROW_EXPORT
Result<std::shared_ptr<Array>> SortIndices(const ChunkedArray& chunked_array,
                                           SortOrder order = SortOrder::Ascending,
                                           ExecContext* ctx = NULLPTR);

/// \brief Return the indices that would sort a chunked array.
///
/// This overload takes a ArraySortOptions specifiying the sort order
/// and the null handling.
///
/// \param[in] chunked_array chunked array to sort
/// \param[in] options options including sort order and null handling
/// \param[in] ctx the function execution context, optional
/// \return offsets indices that would sort an array
ARROW_EXPORT
Result<std::shared_ptr<Array>> SortIndices(const ChunkedArray& chunked_array,
                                           const ArraySortOptions& options,
                                           ExecContext* ctx = NULLPTR);

/// \brief Return the indices that would sort an input in the
/// specified order. Input is one of array, chunked array record batch
/// or table.
///
/// Perform an indirect sort of input. The output array will contain
/// indices that would sort an input, which would be the same length
/// as input. Nulls will be stably partitioned to the start or to the end
/// of the output depending on SortOrder::null_placement.
///
/// For example given input (table) = {
/// "column1": [[null,   1], [   3, null, 2, 1]],
/// "column2": [[   5], [3,   null, null, 5, 5]],
/// } and options = {
/// {"column1", SortOrder::Ascending},
/// {"column2", SortOrder::Descending},
/// }, the output will be [5, 1, 4, 2, 0, 3].
///
/// \param[in] datum array, chunked array, record batch or table to sort
/// \param[in] options options
/// \param[in] ctx the function execution context, optional
/// \return offsets indices that would sort a table
ARROW_EXPORT
Result<std::shared_ptr<Array>> SortIndices(const Datum& datum, const SortOptions& options,
                                           ExecContext* ctx = NULLPTR);

/// \brief Compute unique elements from an array-like object
///
/// Note if a null occurs in the input it will NOT be included in the output.
///
/// \param[in] datum array-like input
/// \param[in] ctx the function execution context, optional
/// \return result as Array
///
/// \since 1.0.0
/// \note API not yet finalized
ARROW_EXPORT
Result<std::shared_ptr<Array>> Unique(const Datum& datum, ExecContext* ctx = NULLPTR);

// Constants for accessing the output of ValueCounts
ARROW_EXPORT extern const char kValuesFieldName[];
ARROW_EXPORT extern const char kCountsFieldName[];
ARROW_EXPORT extern const int32_t kValuesFieldIndex;
ARROW_EXPORT extern const int32_t kCountsFieldIndex;

/// \brief Return counts of unique elements from an array-like object.
///
/// Note that the counts do not include counts for nulls in the array.  These can be
/// obtained separately from metadata.
///
/// For floating point arrays there is no attempt to normalize -0.0, 0.0 and NaN values
/// which can lead to unexpected results if the input Array has these values.
///
/// \param[in] value array-like input
/// \param[in] ctx the function execution context, optional
/// \return counts An array of  <input type "Values", int64_t "Counts"> structs.
///
/// \since 1.0.0
/// \note API not yet finalized
ARROW_EXPORT
Result<std::shared_ptr<StructArray>> ValueCounts(const Datum& value,
                                                 ExecContext* ctx = NULLPTR);

/// \brief Dictionary-encode values in an array-like object
///
/// Any nulls encountered in the dictionary will be handled according to the
/// specified null encoding behavior.
///
/// For example, given values ["a", "b", null, "a", null] the output will be
/// (null_encoding == ENCODE) Indices: [0, 1, 2, 0, 2] / Dict: ["a", "b", null]
/// (null_encoding == MASK)   Indices: [0, 1, null, 0, null] / Dict: ["a", "b"]
///
/// If the input is already dictionary encoded this function is a no-op unless
/// it needs to modify the null_encoding (TODO)
///
/// \param[in] data array-like input
/// \param[in] ctx the function execution context, optional
/// \param[in] options configures null encoding behavior
/// \return result with same shape and type as input
///
/// \since 1.0.0
/// \note API not yet finalized
ARROW_EXPORT
Result<Datum> DictionaryEncode(
    const Datum& data,
    const DictionaryEncodeOptions& options = DictionaryEncodeOptions::Defaults(),
    ExecContext* ctx = NULLPTR);

<<<<<<< HEAD
/// \brief Run-Length-encode values in an array-like object
/// \param[in] data array-like input
/// \param[in] ctx the function execution context, optional
/// \return result with same shape and type as input
///
/// \since 9.0.0
/// \note API not yet finalized
ARROW_EXPORT
Result<Datum> RunLengthEncode(const Datum& value, ExecContext* ctx = NULLPTR);
=======
ARROW_EXPORT
Result<Datum> CumulativeSum(
    const Datum& values,
    const CumulativeSumOptions& options = CumulativeSumOptions::Defaults(),
    ExecContext* ctx = NULLPTR);
>>>>>>> 83278076

// ----------------------------------------------------------------------
// Deprecated functions

ARROW_DEPRECATED("Deprecated in 3.0.0. Use SortIndices()")
ARROW_EXPORT
Result<std::shared_ptr<Array>> SortToIndices(const Array& values,
                                             ExecContext* ctx = NULLPTR);

}  // namespace compute
}  // namespace arrow<|MERGE_RESOLUTION|>--- conflicted
+++ resolved
@@ -174,13 +174,6 @@
   std::vector<SortKey> sort_keys;
 };
 
-<<<<<<< HEAD
-class ARROW_EXPORT RunLengthEncodeOptions : public FunctionOptions {
- public:
-  explicit RunLengthEncodeOptions();
-  static constexpr char const kTypeName[] = "RunLengthEncodeOptions";
-  static RunLengthEncodeOptions Defaults() { return RunLengthEncodeOptions(); }
-=======
 /// \brief Rank options
 class ARROW_EXPORT RankOptions : public FunctionOptions {
  public:
@@ -216,7 +209,13 @@
   NullPlacement null_placement;
   /// Tiebreaker for dealing with equal values in ranks
   Tiebreaker tiebreaker;
->>>>>>> 83278076
+};
+
+class ARROW_EXPORT RunLengthEncodeOptions : public FunctionOptions {
+ public:
+  explicit RunLengthEncodeOptions();
+  static constexpr char const kTypeName[] = "RunLengthEncodeOptions";
+  static RunLengthEncodeOptions Defaults() { return RunLengthEncodeOptions(); }
 };
 
 /// \brief Partitioning options for NthToIndices
@@ -588,7 +587,6 @@
     const DictionaryEncodeOptions& options = DictionaryEncodeOptions::Defaults(),
     ExecContext* ctx = NULLPTR);
 
-<<<<<<< HEAD
 /// \brief Run-Length-encode values in an array-like object
 /// \param[in] data array-like input
 /// \param[in] ctx the function execution context, optional
@@ -598,13 +596,12 @@
 /// \note API not yet finalized
 ARROW_EXPORT
 Result<Datum> RunLengthEncode(const Datum& value, ExecContext* ctx = NULLPTR);
-=======
+
 ARROW_EXPORT
 Result<Datum> CumulativeSum(
     const Datum& values,
     const CumulativeSumOptions& options = CumulativeSumOptions::Defaults(),
     ExecContext* ctx = NULLPTR);
->>>>>>> 83278076
 
 // ----------------------------------------------------------------------
 // Deprecated functions
