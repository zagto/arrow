--- conflicted
+++ resolved
@@ -25,10 +25,6 @@
 namespace arrow {
 namespace compute {
 
-<<<<<<< HEAD
-TEST_F(TestRunLengthEncode, EncodeInt32Array) {
-  auto input = ArrayFromJSON(int32(), "[1, 1, 2, -5, -5, -5]");
-=======
 struct RLETestData {
   static RLETestData JSON(std::shared_ptr<DataType> data_type, std::string input_json,
                           std::string expected_values_json,
@@ -37,7 +33,6 @@
             .expected_values = ArrayFromJSON(data_type, expected_values_json),
             .expected_run_lengths = std::move(expected_run_lengths)};
   }
->>>>>>> ed077f46
 
   template <typename ArrowType>
   static RLETestData TypeMinMaxNull() {
@@ -60,19 +55,8 @@
 
 class TestRunLengthEncode : public ::testing::TestWithParam<RLETestData> {};
 
-<<<<<<< HEAD
-  ASSERT_OK_AND_ASSIGN(Datum decoded_datum, RunLengthDecode(encoded));
-  auto decoded = decoded_datum.make_array();
-  ASSERT_OK(decoded->ValidateFull());
-  ASSERT_TRUE(decoded->Equals(input));
-}
-
-TEST_F(TestRunLengthEncode, EncodeArrayWithNull) {
-  auto input = ArrayFromJSON(int32(), "[null, 1, 1, null, null, -5]");
-=======
 TEST_P(TestRunLengthEncode, EncodeArray) {
   auto data = GetParam();
->>>>>>> ed077f46
 
   ASSERT_OK_AND_ASSIGN(Datum encoded_datum, RunLengthEncode(data.input));
 
@@ -96,28 +80,6 @@
   ASSERT_TRUE(decoded->Equals(data.input));
 }
 
-<<<<<<< HEAD
-TEST_F(TestRunLengthEncode, FilterArray) {
-  auto filter = ArrayFromJSON(
-      boolean(), "[true, false, false, true, true, true, true, true, null, null]");
-  auto values = ArrayFromJSON(uint32(), "[1, 1, 1, 1, 2, 2, 3, 3, 3, null]");
-  ASSERT_OK_AND_ASSIGN(Datum encoded_filter, RunLengthEncode(filter));
-  ASSERT_OK_AND_ASSIGN(Datum encoded_values, RunLengthEncode(values));
-
-  ASSERT_OK_AND_ASSIGN(auto result, CallFunction("filter", {Datum(values), Datum(filter)},
-                                                 NULLPTR, NULLPTR));
-  ASSERT_OK_AND_ASSIGN(
-      auto encoded_result,
-      CallFunction("filter", {Datum(encoded_values), Datum(encoded_filter)}, NULLPTR,
-                   NULLPTR));
-  ASSERT_OK_AND_ASSIGN(Datum decoded_result, RunLengthDecode(encoded_result));
-
-  auto array_filtered_plain = result.make_array();
-  auto array_filtered_encoded = decoded_result.make_array();
-
-  ASSERT_TRUE(array_filtered_encoded->Equals(array_filtered_plain));
-}
-=======
 INSTANTIATE_TEST_SUITE_P(
     EncodeArrayTests, TestRunLengthEncode,
     ::testing::Values(RLETestData::JSON(int32(), "[1, 1, 0, -5, -5, -5, 255, 255]",
@@ -139,7 +101,27 @@
                       RLETestData::TypeMinMaxNull<UInt64Type>(),
                       RLETestData::TypeMinMaxNull<FloatType>(),
                       RLETestData::TypeMinMaxNull<DoubleType>()));
->>>>>>> ed077f46
+
+TEST_F(TestRunLengthEncode, FilterArray) {
+  auto filter = ArrayFromJSON(
+      boolean(), "[true, false, false, true, true, true, true, true, null, null]");
+  auto values = ArrayFromJSON(uint32(), "[1, 1, 1, 1, 2, 2, 3, 3, 3, null]");
+  ASSERT_OK_AND_ASSIGN(Datum encoded_filter, RunLengthEncode(filter));
+  ASSERT_OK_AND_ASSIGN(Datum encoded_values, RunLengthEncode(values));
+
+  ASSERT_OK_AND_ASSIGN(auto result, CallFunction("filter", {Datum(values), Datum(filter)},
+                                                 NULLPTR, NULLPTR));
+  ASSERT_OK_AND_ASSIGN(
+      auto encoded_result,
+      CallFunction("filter", {Datum(encoded_values), Datum(encoded_filter)}, NULLPTR,
+                   NULLPTR));
+  ASSERT_OK_AND_ASSIGN(Datum decoded_result, RunLengthDecode(encoded_result));
+
+  auto array_filtered_plain = result.make_array();
+  auto array_filtered_encoded = decoded_result.make_array();
+
+  ASSERT_TRUE(array_filtered_encoded->Equals(array_filtered_plain));
+}
 
 }  // namespace compute
 }  // namespace arrow