// Licensed to the Apache Software Foundation (ASF) under one
// or more contributor license agreements.  See the NOTICE file
// distributed with this work for additional information
// regarding copyright ownership.  The ASF licenses this file
// to you under the Apache License, Version 2.0 (the
// "License"); you may not use this file except in compliance
// with the License.  You may obtain a copy of the License at
//
//   http://www.apache.org/licenses/LICENSE-2.0
//
// Unless required by applicable law or agreed to in writing,
// software distributed under the License is distributed on an
// "AS IS" BASIS, WITHOUT WARRANTIES OR CONDITIONS OF ANY
// KIND, either express or implied.  See the License for the
// specific language governing permissions and limitations
// under the License.

#include "arrow/flight/test_definitions.h"

#include <chrono>

#include "arrow/array/array_base.h"
#include "arrow/array/array_dict.h"
#include "arrow/array/util.h"
#include "arrow/flight/api.h"
#include "arrow/flight/test_util.h"
#include "arrow/table.h"
#include "arrow/testing/generator.h"
#include "arrow/util/checked_cast.h"
#include "arrow/util/config.h"
#include "arrow/util/logging.h"

#if defined(ARROW_CUDA)
#include "arrow/gpu/cuda_api.h"
#endif

namespace arrow {
namespace flight {

using arrow::internal::checked_cast;

//------------------------------------------------------------
// Tests of initialization/shutdown

void ConnectivityTest::TestGetPort() {
  std::unique_ptr<FlightServerBase> server = ExampleTestServer();

  ASSERT_OK_AND_ASSIGN(auto location, Location::ForScheme(transport(), "localhost", 0));
  FlightServerOptions options(location);
  ASSERT_OK(server->Init(options));
  ASSERT_GT(server->port(), 0);
}
void ConnectivityTest::TestBuilderHook() {
  std::unique_ptr<FlightServerBase> server = ExampleTestServer();

  ASSERT_OK_AND_ASSIGN(auto location, Location::ForScheme(transport(), "localhost", 0));
  FlightServerOptions options(location);
  bool builder_hook_run = false;
  options.builder_hook = [&builder_hook_run](void* builder) {
    ASSERT_NE(nullptr, builder);
    builder_hook_run = true;
  };
  ASSERT_OK(server->Init(options));
  ASSERT_TRUE(builder_hook_run);
  ASSERT_GT(server->port(), 0);
  ASSERT_OK(server->Shutdown());
}
void ConnectivityTest::TestShutdown() {
  // Regression test for ARROW-15181
  constexpr int kIterations = 10;
  ASSERT_OK_AND_ASSIGN(auto location, Location::ForScheme(transport(), "localhost", 0));
  for (int i = 0; i < kIterations; i++) {
    std::unique_ptr<FlightServerBase> server = ExampleTestServer();

    FlightServerOptions options(location);
    ASSERT_OK(server->Init(options));
    ASSERT_GT(server->port(), 0);
    std::thread t([&]() { ASSERT_OK(server->Serve()); });
    ASSERT_OK(server->Shutdown());
    ASSERT_OK(server->Wait());
    t.join();
  }
}
void ConnectivityTest::TestShutdownWithDeadline() {
  std::unique_ptr<FlightServerBase> server = ExampleTestServer();

  ASSERT_OK_AND_ASSIGN(auto location, Location::ForScheme(transport(), "localhost", 0));
  FlightServerOptions options(location);
  ASSERT_OK(server->Init(options));
  ASSERT_GT(server->port(), 0);

  auto deadline = std::chrono::system_clock::now() + std::chrono::microseconds(10);

  ASSERT_OK(server->Shutdown(&deadline));
  ASSERT_OK(server->Wait());
}
void ConnectivityTest::TestBrokenConnection() {
  std::unique_ptr<FlightServerBase> server = ExampleTestServer();
  ASSERT_OK_AND_ASSIGN(auto location, Location::ForScheme(transport(), "localhost", 0));
  FlightServerOptions options(location);
  ASSERT_OK(server->Init(options));

  std::unique_ptr<FlightClient> client;
  ASSERT_OK_AND_ASSIGN(location,
                       Location::ForScheme(transport(), "localhost", server->port()));
  ASSERT_OK_AND_ASSIGN(client, FlightClient::Connect(location));

  ASSERT_OK(server->Shutdown());
  ASSERT_OK(server->Wait());

  ASSERT_RAISES(IOError, client->GetFlightInfo(FlightDescriptor::Command("")));
}

//------------------------------------------------------------
// Tests of data plane methods

void DataTest::SetUp() {
  server_ = ExampleTestServer();

  ASSERT_OK_AND_ASSIGN(auto location, Location::ForScheme(transport(), "localhost", 0));
  FlightServerOptions options(location);
  ASSERT_OK(server_->Init(options));

  ASSERT_OK(ConnectClient());
}
void DataTest::TearDown() {
  ASSERT_OK(client_->Close());
  ASSERT_OK(server_->Shutdown());
}
Status DataTest::ConnectClient() {
  ARROW_ASSIGN_OR_RAISE(auto location,
                        Location::ForScheme(transport(), "localhost", server_->port()));
  return FlightClient::Connect(location).Value(&client_);
}
void DataTest::CheckDoGet(
    const FlightDescriptor& descr, const RecordBatchVector& expected_batches,
    std::function<void(const std::vector<FlightEndpoint>&)> check_endpoints) {
  auto expected_schema = expected_batches[0]->schema();

  ASSERT_OK_AND_ASSIGN(auto info, client_->GetFlightInfo(descr));
  check_endpoints(info->endpoints());

  ipc::DictionaryMemo dict_memo;
  ASSERT_OK_AND_ASSIGN(auto schema, info->GetSchema(&dict_memo));
  AssertSchemaEqual(*expected_schema, *schema);

  // By convention, fetch the first endpoint
  Ticket ticket = info->endpoints()[0].ticket;
  CheckDoGet(ticket, expected_batches);
}
void DataTest::CheckDoGet(const Ticket& ticket,
                          const RecordBatchVector& expected_batches) {
  auto num_batches = static_cast<int>(expected_batches.size());
  ASSERT_GE(num_batches, 2);

  std::unique_ptr<FlightStreamReader> stream;
  ASSERT_OK_AND_ASSIGN(stream, client_->DoGet(ticket));

  std::unique_ptr<FlightStreamReader> stream2;
  ASSERT_OK_AND_ASSIGN(stream2, client_->DoGet(ticket));
  ASSERT_OK_AND_ASSIGN(auto reader, MakeRecordBatchReader(std::move(stream2)));

  std::shared_ptr<RecordBatch> batch;
  for (int i = 0; i < num_batches; ++i) {
    ASSERT_OK_AND_ASSIGN(auto chunk, stream->Next());
    ASSERT_OK(reader->ReadNext(&batch));
    ASSERT_NE(nullptr, chunk.data);
    ASSERT_NE(nullptr, batch);
#if !defined(__MINGW32__)
    ASSERT_BATCHES_EQUAL(*expected_batches[i], *chunk.data);
    ASSERT_BATCHES_EQUAL(*expected_batches[i], *batch);
#else
    // In MINGW32, the following code does not have the reproducibility at the LSB
    // even when this is called twice with the same seed.
    // As a workaround, use approxEqual
    //   /* from GenerateTypedData in random.cc */
    //   std::default_random_engine rng(seed);  // seed = 282475250
    //   std::uniform_real_distribution<double> dist;
    //   std::generate(data, data + n,          // n = 10
    //                 [&dist, &rng] { return static_cast<ValueType>(dist(rng)); });
    //   /* data[1] = 0x40852cdfe23d3976 or 0x40852cdfe23d3975 */
    ASSERT_BATCHES_APPROX_EQUAL(*expected_batches[i], *chunk.data);
    ASSERT_BATCHES_APPROX_EQUAL(*expected_batches[i], *batch);
#endif
  }

  // Stream exhausted
  ASSERT_OK_AND_ASSIGN(auto chunk, stream->Next());
  ASSERT_OK(reader->ReadNext(&batch));
  ASSERT_EQ(nullptr, chunk.data);
  ASSERT_EQ(nullptr, batch);
}

void DataTest::TestDoGetInts() {
  auto descr = FlightDescriptor::Path({"examples", "ints"});
  RecordBatchVector expected_batches;
  ASSERT_OK(ExampleIntBatches(&expected_batches));

  auto check_endpoints = [](const std::vector<FlightEndpoint>& endpoints) {
    // Two endpoints in the example FlightInfo
    ASSERT_EQ(2, endpoints.size());
    ASSERT_EQ(Ticket{"ticket-ints-1"}, endpoints[0].ticket);
  };

  CheckDoGet(descr, expected_batches, check_endpoints);
}
void DataTest::TestDoGetFloats() {
  auto descr = FlightDescriptor::Path({"examples", "floats"});
  RecordBatchVector expected_batches;
  ASSERT_OK(ExampleFloatBatches(&expected_batches));

  auto check_endpoints = [](const std::vector<FlightEndpoint>& endpoints) {
    // One endpoint in the example FlightInfo
    ASSERT_EQ(1, endpoints.size());
    ASSERT_EQ(Ticket{"ticket-floats-1"}, endpoints[0].ticket);
  };

  CheckDoGet(descr, expected_batches, check_endpoints);
}
void DataTest::TestDoGetDicts() {
  auto descr = FlightDescriptor::Path({"examples", "dicts"});
  RecordBatchVector expected_batches;
  ASSERT_OK(ExampleDictBatches(&expected_batches));

  auto check_endpoints = [](const std::vector<FlightEndpoint>& endpoints) {
    // One endpoint in the example FlightInfo
    ASSERT_EQ(1, endpoints.size());
    ASSERT_EQ(Ticket{"ticket-dicts-1"}, endpoints[0].ticket);
  };

  CheckDoGet(descr, expected_batches, check_endpoints);
}
// Ensure clients are configured to allow large messages by default
// Tests a 32 MiB batch
void DataTest::TestDoGetLargeBatch() {
  RecordBatchVector expected_batches;
  ASSERT_OK(ExampleLargeBatches(&expected_batches));
  Ticket ticket{"ticket-large-batch-1"};
  CheckDoGet(ticket, expected_batches);
}
void DataTest::TestOverflowServerBatch() {
  // Regression test for ARROW-13253
  // N.B. this is rather a slow and memory-hungry test
  {
    // DoGet: check for overflow on large batch
    Ticket ticket{"ARROW-13253-DoGet-Batch"};
    std::unique_ptr<FlightStreamReader> stream;
    ASSERT_OK_AND_ASSIGN(stream, client_->DoGet(ticket));
    FlightStreamChunk chunk;
    EXPECT_RAISES_WITH_MESSAGE_THAT(
        Invalid, ::testing::HasSubstr("Cannot send record batches exceeding 2GiB yet"),
        stream->Next());
  }
  {
    // DoExchange: check for overflow on large batch from server
    auto descr = FlightDescriptor::Command("large_batch");
    ASSERT_OK_AND_ASSIGN(auto do_exchange_result, client_->DoExchange(descr));
    RecordBatchVector batches;
    EXPECT_RAISES_WITH_MESSAGE_THAT(
        Invalid, ::testing::HasSubstr("Cannot send record batches exceeding 2GiB yet"),
<<<<<<< HEAD
        do_exchange_result.reader->ReadAll(&batches));
    ARROW_UNUSED(do_exchange_result.writer->Close());
=======
        reader->ToRecordBatches().Value(&batches));
    ARROW_UNUSED(writer->Close());
>>>>>>> b56c0d8e
  }
}
void DataTest::TestOverflowClientBatch() {
  ASSERT_OK_AND_ASSIGN(auto batch, VeryLargeBatch());
  {
    // DoPut: check for overflow on large batch
    auto descr = FlightDescriptor::Path({""});
    ASSERT_OK_AND_ASSIGN(auto do_put_result, client_->DoPut(descr, batch->schema()));
    EXPECT_RAISES_WITH_MESSAGE_THAT(
        Invalid, ::testing::HasSubstr("Cannot send record batches exceeding 2GiB yet"),
        do_put_result.stream->WriteRecordBatch(*batch));
    ASSERT_OK(do_put_result.stream->Close());
  }
  {
    // DoExchange: check for overflow on large batch from client
    auto descr = FlightDescriptor::Command("counter");
    ASSERT_OK_AND_ASSIGN(auto exchange, client_->DoExchange(descr));
    auto writer = std::move(exchange.writer);
    ASSERT_OK(writer->Begin(batch->schema()));
    EXPECT_RAISES_WITH_MESSAGE_THAT(
        Invalid, ::testing::HasSubstr("Cannot send record batches exceeding 2GiB yet"),
        writer->WriteRecordBatch(*batch));
    ASSERT_OK(writer->Close());
  }
}
void DataTest::TestDoExchange() {
  auto descr = FlightDescriptor::Command("counter");
  RecordBatchVector batches;
  auto a1 = ArrayFromJSON(int32(), "[4, 5, 6, null]");
  auto schema = arrow::schema({field("f1", a1->type())});
  batches.push_back(RecordBatch::Make(schema, a1->length(), {a1}));
  ASSERT_OK_AND_ASSIGN(auto exchange, client_->DoExchange(descr));
  std::unique_ptr<FlightStreamReader> reader = std::move(exchange.reader);
  std::unique_ptr<FlightStreamWriter> writer = std::move(exchange.writer);
  ASSERT_OK(writer->Begin(schema));
  for (const auto& batch : batches) {
    ASSERT_OK(writer->WriteRecordBatch(*batch));
  }
  ASSERT_OK(writer->DoneWriting());
  ASSERT_OK_AND_ASSIGN(auto chunk, reader->Next());
  ASSERT_NE(nullptr, chunk.app_metadata);
  ASSERT_EQ(nullptr, chunk.data);
  ASSERT_EQ("1", chunk.app_metadata->ToString());
  ASSERT_OK_AND_ASSIGN(auto server_schema, reader->GetSchema());
  AssertSchemaEqual(schema, server_schema);
  for (const auto& batch : batches) {
    ASSERT_OK_AND_ASSIGN(chunk, reader->Next());
    ASSERT_BATCHES_EQUAL(*batch, *chunk.data);
  }
  ASSERT_OK(writer->Close());
}
// Test pure-metadata DoExchange to ensure nothing blocks waiting for
// schema messages
void DataTest::TestDoExchangeNoData() {
  auto descr = FlightDescriptor::Command("counter");
  ASSERT_OK_AND_ASSIGN(auto exchange, client_->DoExchange(descr));
  std::unique_ptr<FlightStreamReader> reader = std::move(exchange.reader);
  std::unique_ptr<FlightStreamWriter> writer = std::move(exchange.writer);
  ASSERT_OK(writer->DoneWriting());
  ASSERT_OK_AND_ASSIGN(auto chunk, reader->Next());
  ASSERT_EQ(nullptr, chunk.data);
  ASSERT_NE(nullptr, chunk.app_metadata);
  ASSERT_EQ("0", chunk.app_metadata->ToString());
  ASSERT_OK(writer->Close());
}
// Test sending a schema without any data, as this hits an edge case
// in the client-side writer.
void DataTest::TestDoExchangeWriteOnlySchema() {
  auto descr = FlightDescriptor::Command("counter");
  ASSERT_OK_AND_ASSIGN(auto exchange, client_->DoExchange(descr));
  std::unique_ptr<FlightStreamReader> reader = std::move(exchange.reader);
  std::unique_ptr<FlightStreamWriter> writer = std::move(exchange.writer);
  auto schema = arrow::schema({field("f1", arrow::int32())});
  ASSERT_OK(writer->Begin(schema));
  ASSERT_OK(writer->WriteMetadata(Buffer::FromString("foo")));
  ASSERT_OK(writer->DoneWriting());
  ASSERT_OK_AND_ASSIGN(auto chunk, reader->Next());
  ASSERT_EQ(nullptr, chunk.data);
  ASSERT_NE(nullptr, chunk.app_metadata);
  ASSERT_EQ("0", chunk.app_metadata->ToString());
  ASSERT_OK(writer->Close());
}
// Emulate DoGet
void DataTest::TestDoExchangeGet() {
  auto descr = FlightDescriptor::Command("get");
  ASSERT_OK_AND_ASSIGN(auto exchange, client_->DoExchange(descr));
  std::unique_ptr<FlightStreamReader> reader = std::move(exchange.reader);
  std::unique_ptr<FlightStreamWriter> writer = std::move(exchange.writer);
  ASSERT_OK_AND_ASSIGN(auto server_schema, reader->GetSchema());
  AssertSchemaEqual(*ExampleIntSchema(), *server_schema);
  RecordBatchVector batches;
  ASSERT_OK(ExampleIntBatches(&batches));
  for (const auto& batch : batches) {
    ASSERT_OK_AND_ASSIGN(auto chunk, reader->Next());
    ASSERT_NE(nullptr, chunk.data);
    AssertBatchesEqual(*batch, *chunk.data);
  }
  ASSERT_OK_AND_ASSIGN(auto chunk, reader->Next());
  ASSERT_EQ(nullptr, chunk.data);
  ASSERT_EQ(nullptr, chunk.app_metadata);
  ASSERT_OK(writer->Close());
}
// Emulate DoPut
void DataTest::TestDoExchangePut() {
  auto descr = FlightDescriptor::Command("put");
  ASSERT_OK_AND_ASSIGN(auto exchange, client_->DoExchange(descr));
  std::unique_ptr<FlightStreamReader> reader = std::move(exchange.reader);
  std::unique_ptr<FlightStreamWriter> writer = std::move(exchange.writer);
  ASSERT_OK(writer->Begin(ExampleIntSchema()));
  RecordBatchVector batches;
  ASSERT_OK(ExampleIntBatches(&batches));
  for (const auto& batch : batches) {
    ASSERT_OK(writer->WriteRecordBatch(*batch));
  }
  ASSERT_OK(writer->DoneWriting());
  ASSERT_OK_AND_ASSIGN(auto chunk, reader->Next());
  ASSERT_NE(nullptr, chunk.app_metadata);
  AssertBufferEqual(*chunk.app_metadata, "done");
  ASSERT_OK_AND_ASSIGN(chunk, reader->Next());
  ASSERT_EQ(nullptr, chunk.data);
  ASSERT_EQ(nullptr, chunk.app_metadata);
  ASSERT_OK(writer->Close());
}
// Test the echo server
void DataTest::TestDoExchangeEcho() {
  auto descr = FlightDescriptor::Command("echo");
  ASSERT_OK_AND_ASSIGN(auto exchange, client_->DoExchange(descr));
  std::unique_ptr<FlightStreamReader> reader = std::move(exchange.reader);
  std::unique_ptr<FlightStreamWriter> writer = std::move(exchange.writer);
  ASSERT_OK(writer->Begin(ExampleIntSchema()));
  RecordBatchVector batches;
  ASSERT_OK(ExampleIntBatches(&batches));
  for (const auto& batch : batches) {
    ASSERT_OK(writer->WriteRecordBatch(*batch));
    ASSERT_OK_AND_ASSIGN(auto chunk, reader->Next());
    ASSERT_NE(nullptr, chunk.data);
    ASSERT_EQ(nullptr, chunk.app_metadata);
    AssertBatchesEqual(*batch, *chunk.data);
  }
  for (int i = 0; i < 10; i++) {
    const auto buf = Buffer::FromString(std::to_string(i));
    ASSERT_OK(writer->WriteMetadata(buf));
    ASSERT_OK_AND_ASSIGN(auto chunk, reader->Next());
    ASSERT_EQ(nullptr, chunk.data);
    ASSERT_NE(nullptr, chunk.app_metadata);
    AssertBufferEqual(*buf, *chunk.app_metadata);
  }
  int index = 0;
  for (const auto& batch : batches) {
    const auto buf = Buffer::FromString(std::to_string(index));
    ASSERT_OK(writer->WriteWithMetadata(*batch, buf));
    ASSERT_OK_AND_ASSIGN(auto chunk, reader->Next());
    ASSERT_NE(nullptr, chunk.data);
    ASSERT_NE(nullptr, chunk.app_metadata);
    AssertBatchesEqual(*batch, *chunk.data);
    AssertBufferEqual(*buf, *chunk.app_metadata);
    index++;
  }
  ASSERT_OK(writer->DoneWriting());
  ASSERT_OK_AND_ASSIGN(auto chunk, reader->Next());
  ASSERT_EQ(nullptr, chunk.data);
  ASSERT_EQ(nullptr, chunk.app_metadata);
  ASSERT_OK(writer->Close());
}
// Test interleaved reading/writing
void DataTest::TestDoExchangeTotal() {
  auto descr = FlightDescriptor::Command("total");
  std::unique_ptr<FlightStreamReader> reader;
  std::unique_ptr<FlightStreamWriter> writer;
  {
    auto a1 = ArrayFromJSON(arrow::int32(), "[4, 5, 6, null]");
    auto schema = arrow::schema({field("f1", a1->type())});
    // XXX: as noted in flight/client.cc, Begin() is lazy and the
    // schema message won't be written until some data is also
    // written. There's also timing issues; hence we check each status
    // here.
    EXPECT_RAISES_WITH_MESSAGE_THAT(
        Invalid, ::testing::HasSubstr("Field is not INT64: f1"), ([&]() {
          ARROW_ASSIGN_OR_RAISE(auto exchange, client_->DoExchange(descr));
          reader = std::move(exchange.reader);
          writer = std::move(exchange.writer);
          RETURN_NOT_OK(writer->Begin(schema));
          auto batch = RecordBatch::Make(schema, /* num_rows */ 4, {a1});
          RETURN_NOT_OK(writer->WriteRecordBatch(*batch));
          return writer->Close();
        })());
  }
  {
    auto a1 = ArrayFromJSON(arrow::int64(), "[1, 2, null, 3]");
    auto a2 = ArrayFromJSON(arrow::int64(), "[null, 4, 5, 6]");
    auto schema = arrow::schema({field("f1", a1->type()), field("f2", a2->type())});
    ASSERT_OK_AND_ASSIGN(auto exchange, client_->DoExchange(descr));
    reader = std::move(exchange.reader);
    writer = std::move(exchange.writer);
    ASSERT_OK(writer->Begin(schema));
    auto batch = RecordBatch::Make(schema, /* num_rows */ 4, {a1, a2});
    ASSERT_OK(writer->WriteRecordBatch(*batch));
    ASSERT_OK_AND_ASSIGN(auto server_schema, reader->GetSchema());
    AssertSchemaEqual(*schema, *server_schema);

    ASSERT_OK_AND_ASSIGN(auto chunk, reader->Next());
    ASSERT_NE(nullptr, chunk.data);
    auto expected1 = RecordBatch::Make(
        schema, /* num_rows */ 1,
        {ArrayFromJSON(arrow::int64(), "[6]"), ArrayFromJSON(arrow::int64(), "[15]")});
    AssertBatchesEqual(*expected1, *chunk.data);

    ASSERT_OK(writer->WriteRecordBatch(*batch));
    ASSERT_OK_AND_ASSIGN(chunk, reader->Next());
    ASSERT_NE(nullptr, chunk.data);
    auto expected2 = RecordBatch::Make(
        schema, /* num_rows */ 1,
        {ArrayFromJSON(arrow::int64(), "[12]"), ArrayFromJSON(arrow::int64(), "[30]")});
    AssertBatchesEqual(*expected2, *chunk.data);

    ASSERT_OK(writer->Close());
  }
}
// Ensure server errors get propagated no matter what we try
void DataTest::TestDoExchangeError() {
  auto descr = FlightDescriptor::Command("error");
  std::unique_ptr<FlightStreamWriter> writer;
  std::unique_ptr<FlightStreamReader> reader;
  {
    ASSERT_OK_AND_ASSIGN(auto exchange, client_->DoExchange(descr));
    writer = std::move(exchange.writer);
    reader = std::move(exchange.reader);
    auto status = writer->Close();
    EXPECT_RAISES_WITH_MESSAGE_THAT(
        NotImplemented, ::testing::HasSubstr("Expected error"), writer->Close());
  }
  {
<<<<<<< HEAD
    ASSERT_OK_AND_ASSIGN(auto exchange, client_->DoExchange(descr));
    writer = std::move(exchange.writer);
    reader = std::move(exchange.reader);
    FlightStreamChunk chunk;
=======
    ASSERT_OK(client_->DoExchange(descr, &writer, &reader));
>>>>>>> b56c0d8e
    EXPECT_RAISES_WITH_MESSAGE_THAT(
        NotImplemented, ::testing::HasSubstr("Expected error"), reader->Next());
    ARROW_UNUSED(writer->Close());
  }
  {
    ASSERT_OK_AND_ASSIGN(auto exchange, client_->DoExchange(descr));
    writer = std::move(exchange.writer);
    reader = std::move(exchange.reader);
    EXPECT_RAISES_WITH_MESSAGE_THAT(
        NotImplemented, ::testing::HasSubstr("Expected error"), reader->GetSchema());
    ARROW_UNUSED(writer->Close());
  }
  // writer->Begin isn't tested here because, as noted in client.cc,
  // OpenRecordBatchWriter lazily writes the initial message - hence
  // Begin() won't fail. Additionally, transports are allowed to
  // buffer writes - a write won't immediately fail even if the server
  // would immediately return an error.
}
void DataTest::TestDoExchangeConcurrency() {
  // Ensure that we can do reads/writes on separate threads
  auto descr = FlightDescriptor::Command("echo");
  ASSERT_OK_AND_ASSIGN(auto exchange, client_->DoExchange(descr));
  std::unique_ptr<FlightStreamReader> reader = std::move(exchange.reader);
  std::unique_ptr<FlightStreamWriter> writer = std::move(exchange.writer);

  RecordBatchVector batches;
  ASSERT_OK(ExampleIntBatches(&batches));
  ASSERT_OK(writer->Begin(ExampleIntSchema()));

  std::thread reader_thread([&reader, &batches]() {
    for (size_t i = 0; i < batches.size(); i++) {
      ASSERT_OK_AND_ASSIGN(auto chunk, reader->Next());
      ASSERT_NE(nullptr, chunk.data);
      ASSERT_EQ(nullptr, chunk.app_metadata);
      AssertBatchesEqual(*batches[i], *chunk.data);
    }
    ASSERT_OK_AND_ASSIGN(auto chunk, reader->Next());
    ASSERT_EQ(nullptr, chunk.data);
    ASSERT_EQ(nullptr, chunk.app_metadata);
  });

  for (const auto& batch : batches) {
    ASSERT_OK(writer->WriteRecordBatch(*batch));
  }
  ASSERT_OK(writer->DoneWriting());
  reader_thread.join();
  ASSERT_OK(writer->Close());
}
void DataTest::TestDoExchangeUndrained() {
  // Ensure if the application doesn't drain all messages, that the
  // server/transport does

  auto descr = FlightDescriptor::Command("TestUndrained");
  auto schema = arrow::schema({arrow::field("ints", int64())});
  ASSERT_OK_AND_ASSIGN(auto exchange, client_->DoExchange(descr));
  std::unique_ptr<FlightStreamReader> reader = std::move(exchange.reader);
  std::unique_ptr<FlightStreamWriter> writer = std::move(exchange.writer);

  auto batch = RecordBatchFromJSON(schema, "[[1], [2], [3], [4]]");
  ASSERT_OK(writer->Begin(schema));
  // These calls may or may not fail depending on how quickly the
  // transport reacts, whether it batches, writes, etc.
  ARROW_UNUSED(writer->WriteRecordBatch(*batch));
  ARROW_UNUSED(writer->WriteRecordBatch(*batch));
  ARROW_UNUSED(writer->WriteRecordBatch(*batch));
  ARROW_UNUSED(writer->WriteRecordBatch(*batch));
  ASSERT_OK(writer->Close());

  // We should be able to make another call
  TestDoExchangeGet();
}
void DataTest::TestIssue5095() {
  // Make sure the server-side error message is reflected to the
  // client
  Ticket ticket1{"ARROW-5095-fail"};
  Status status = client_->DoGet(ticket1).status();
  ASSERT_RAISES(UnknownError, status);
  ASSERT_THAT(status.message(), ::testing::HasSubstr("Server-side error"));

  Ticket ticket2{"ARROW-5095-success"};
  status = client_->DoGet(ticket2).status();
  ASSERT_RAISES(KeyError, status);
  ASSERT_THAT(status.message(), ::testing::HasSubstr("No data"));
}

//------------------------------------------------------------
// Specific tests for DoPut

static constexpr char kExpectedMetadata[] = "foo bar";

class DoPutTestServer : public FlightServerBase {
 public:
  Status DoPut(const ServerCallContext& context,
               std::unique_ptr<FlightMessageReader> reader,
               std::unique_ptr<FlightMetadataWriter> writer) override {
    descriptor_ = reader->descriptor();

    if (descriptor_.type == FlightDescriptor::DescriptorType::CMD) {
      if (descriptor_.cmd == "TestUndrained") {
        // Don't read all the messages
        return Status::OK();
      }
    }

    int counter = 0;
    FlightStreamChunk chunk;
    while (true) {
      ARROW_ASSIGN_OR_RAISE(chunk, reader->Next());
      if (!chunk.data) break;
      if (counter % 2 == 1) {
        if (!chunk.app_metadata) {
          return Status::Invalid("Expected app_metadata");
        } else if (chunk.app_metadata->ToString() != std::to_string(counter)) {
          return Status::Invalid("Expected app_metadata to be ", counter, " but got ",
                                 chunk.app_metadata->ToString());
        }
      } else if (chunk.app_metadata) {
        return Status::Invalid("Expected no app_metadata");
      }
      batches_.push_back(std::move(chunk.data));
      auto buffer = Buffer::FromString(std::to_string(counter));
      RETURN_NOT_OK(writer->WriteMetadata(*buffer));
      counter++;
    }

    // Expect a metadata-only message
    if (!chunk.app_metadata) {
      return Status::Invalid("Expected app_metadata at end of stream (#1)");
    } else if (chunk.app_metadata->ToString() != kExpectedMetadata) {
      return Status::Invalid("Expected app_metadata to be ", kExpectedMetadata,
                             " but got ", chunk.app_metadata->ToString());
    }

    return Status::OK();
  }

 protected:
  FlightDescriptor descriptor_;
  RecordBatchVector batches_;

  friend class DoPutTest;
};

void DoPutTest::SetUp() {
  ASSERT_OK_AND_ASSIGN(auto location, Location::ForScheme(transport(), "localhost", 0));
  ASSERT_OK(MakeServer<DoPutTestServer>(
      location, &server_, &client_,
      [](FlightServerOptions* options) { return Status::OK(); },
      [](FlightClientOptions* options) { return Status::OK(); }));
}
void DoPutTest::TearDown() {
  ASSERT_OK(client_->Close());
  ASSERT_OK(server_->Shutdown());
  reinterpret_cast<DoPutTestServer*>(server_.get())->batches_.clear();
}
void DoPutTest::CheckBatches(const FlightDescriptor& expected_descriptor,
                             const RecordBatchVector& expected_batches) {
  auto* do_put_server = (DoPutTestServer*)server_.get();
  ASSERT_EQ(do_put_server->descriptor_, expected_descriptor);
  ASSERT_EQ(do_put_server->batches_.size(), expected_batches.size());
  for (size_t i = 0; i < expected_batches.size(); ++i) {
    ASSERT_BATCHES_EQUAL(*do_put_server->batches_[i], *expected_batches[i]);
  }
}
void DoPutTest::CheckDoPut(const FlightDescriptor& descr,
                           const std::shared_ptr<Schema>& schema,
                           const RecordBatchVector& batches) {
  ASSERT_OK_AND_ASSIGN(auto do_put_result, client_->DoPut(descr, schema));
  std::unique_ptr<FlightStreamWriter> stream = std::move(do_put_result.stream);
  std::unique_ptr<FlightMetadataReader> reader = std::move(do_put_result.reader);

  // Ensure that the reader can be used independently of the writer
  std::thread reader_thread([&reader, &batches]() {
    for (size_t i = 0; i < batches.size(); i++) {
      std::shared_ptr<Buffer> out;
      ASSERT_OK(reader->ReadMetadata(&out));
    }
  });

  int64_t counter = 0;
  for (const auto& batch : batches) {
    if (counter % 2 == 0) {
      ASSERT_OK(stream->WriteRecordBatch(*batch));
    } else {
      auto buffer = Buffer::FromString(std::to_string(counter));
      ASSERT_OK(stream->WriteWithMetadata(*batch, std::move(buffer)));
    }
    counter++;
  }
  // Write a metadata-only message
  ASSERT_OK(stream->WriteMetadata(Buffer::FromString(kExpectedMetadata)));
  ASSERT_OK(stream->DoneWriting());
  reader_thread.join();
  ASSERT_OK(stream->Close());

  CheckBatches(descr, batches);
}

void DoPutTest::TestInts() {
  auto descr = FlightDescriptor::Path({"ints"});
  RecordBatchVector batches;
  auto a0 = ArrayFromJSON(int8(), "[0, 1, 127, -128, null]");
  auto a1 = ArrayFromJSON(uint8(), "[0, 1, 127, 255, null]");
  auto a2 = ArrayFromJSON(int16(), "[0, 258, 32767, -32768, null]");
  auto a3 = ArrayFromJSON(uint16(), "[0, 258, 32767, 65535, null]");
  auto a4 = ArrayFromJSON(int32(), "[0, 65538, 2147483647, -2147483648, null]");
  auto a5 = ArrayFromJSON(uint32(), "[0, 65538, 2147483647, 4294967295, null]");
  auto a6 = ArrayFromJSON(
      int64(), "[0, 4294967298, 9223372036854775807, -9223372036854775808, null]");
  auto a7 = ArrayFromJSON(
      uint64(), "[0, 4294967298, 9223372036854775807, 18446744073709551615, null]");
  auto schema = arrow::schema({field("f0", a0->type()), field("f1", a1->type()),
                               field("f2", a2->type()), field("f3", a3->type()),
                               field("f4", a4->type()), field("f5", a5->type()),
                               field("f6", a6->type()), field("f7", a7->type())});
  batches.push_back(
      RecordBatch::Make(schema, a0->length(), {a0, a1, a2, a3, a4, a5, a6, a7}));

  CheckDoPut(descr, schema, batches);
}

void DoPutTest::TestFloats() {
  auto descr = FlightDescriptor::Path({"floats"});
  RecordBatchVector batches;
  auto a0 = ArrayFromJSON(float32(), "[0, 1.2, -3.4, 5.6, null]");
  auto a1 = ArrayFromJSON(float64(), "[0, 1.2, -3.4, 5.6, null]");
  auto schema = arrow::schema({field("f0", a0->type()), field("f1", a1->type())});
  batches.push_back(RecordBatch::Make(schema, a0->length(), {a0, a1}));

  CheckDoPut(descr, schema, batches);
}

void DoPutTest::TestEmptyBatch() {
  // Sending and receiving a 0-sized batch shouldn't fail
  auto descr = FlightDescriptor::Path({"ints"});
  RecordBatchVector batches;
  auto a1 = ArrayFromJSON(int32(), "[]");
  auto schema = arrow::schema({field("f1", a1->type())});
  batches.push_back(RecordBatch::Make(schema, a1->length(), {a1}));

  CheckDoPut(descr, schema, batches);
}

void DoPutTest::TestDicts() {
  auto descr = FlightDescriptor::Path({"dicts"});
  RecordBatchVector batches;
  auto dict_values = ArrayFromJSON(utf8(), "[\"foo\", \"bar\", \"quux\"]");
  auto ty = dictionary(int8(), dict_values->type());
  auto schema = arrow::schema({field("f1", ty)});
  // Make several batches
  for (const char* json : {"[1, 0, 1]", "[null]", "[null, 1]"}) {
    auto indices = ArrayFromJSON(int8(), json);
    auto dict_array = std::make_shared<DictionaryArray>(ty, indices, dict_values);
    batches.push_back(RecordBatch::Make(schema, dict_array->length(), {dict_array}));
  }

  CheckDoPut(descr, schema, batches);
}

// Ensure the server is configured to allow large messages by default
// Tests a 32 MiB batch
void DoPutTest::TestLargeBatch() {
  auto descr = FlightDescriptor::Path({"large-batches"});
  auto schema = ExampleLargeSchema();
  RecordBatchVector batches;
  ASSERT_OK(ExampleLargeBatches(&batches));
  CheckDoPut(descr, schema, batches);
}

void DoPutTest::TestSizeLimit() {
  const int64_t size_limit = 4096;
  ASSERT_OK_AND_ASSIGN(auto location,
                       Location::ForScheme(transport(), "localhost", server_->port()));
  auto client_options = FlightClientOptions::Defaults();
  client_options.write_size_limit_bytes = size_limit;
  ASSERT_OK_AND_ASSIGN(auto client, FlightClient::Connect(location, client_options));

  auto descr = FlightDescriptor::Command("simple");
  // Batch is too large to fit in one message
  auto schema = arrow::schema({field("f1", arrow::int64())});
  auto batch = arrow::ConstantArrayGenerator::Zeroes(768, schema);
  auto batch1 = batch->Slice(0, 384);
  auto batch2 = batch->Slice(384);

  ASSERT_OK_AND_ASSIGN(auto do_put_result, client->DoPut(descr, schema));
  std::unique_ptr<FlightStreamWriter> stream = std::move(do_put_result.stream);
  std::unique_ptr<FlightMetadataReader> reader = std::move(do_put_result.reader);

  // Large batch will exceed the limit
  const auto status = stream->WriteRecordBatch(*batch);
  EXPECT_RAISES_WITH_MESSAGE_THAT(Invalid, ::testing::HasSubstr("exceeded soft limit"),
                                  status);
  auto detail = FlightWriteSizeStatusDetail::UnwrapStatus(status);
  ASSERT_NE(nullptr, detail);
  ASSERT_EQ(size_limit, detail->limit());
  ASSERT_GT(detail->actual(), size_limit);

  // But we can retry with smaller batches
  ASSERT_OK(stream->WriteRecordBatch(*batch1));
  ASSERT_OK(stream->WriteWithMetadata(*batch2, Buffer::FromString("1")));

  // Write a metadata-only message
  ASSERT_OK(stream->WriteMetadata(Buffer::FromString(kExpectedMetadata)));

  ASSERT_OK(stream->DoneWriting());
  ASSERT_OK(stream->Close());
  CheckBatches(descr, {batch1, batch2});
}
void DoPutTest::TestUndrained() {
  // Ensure if the application doesn't drain all messages, that the
  // server/transport does

  auto descr = FlightDescriptor::Command("TestUndrained");
  auto schema = arrow::schema({arrow::field("ints", int64())});
  ASSERT_OK_AND_ASSIGN(auto do_put_result, client_->DoPut(descr, schema));
  std::unique_ptr<FlightStreamWriter> stream = std::move(do_put_result.stream);
  std::unique_ptr<FlightMetadataReader> reader = std::move(do_put_result.reader);
  auto batch = RecordBatchFromJSON(schema, "[[1], [2], [3], [4]]");
  // These calls may or may not fail depending on how quickly the
  // transport reacts, whether it batches, writes, etc.
  ARROW_UNUSED(stream->WriteRecordBatch(*batch));
  ARROW_UNUSED(stream->WriteRecordBatch(*batch));
  ARROW_UNUSED(stream->WriteRecordBatch(*batch));
  ARROW_UNUSED(stream->WriteRecordBatch(*batch));
  ASSERT_OK(stream->Close());

  // We should be able to make another call
  CheckDoPut(FlightDescriptor::Command("foo"), schema, {batch, batch});
}

//------------------------------------------------------------
// Test app_metadata in data plane methods

Status AppMetadataTestServer::DoGet(const ServerCallContext& context,
                                    const Ticket& request,
                                    std::unique_ptr<FlightDataStream>* data_stream) {
  RecordBatchVector batches;
  if (request.ticket == "dicts") {
    RETURN_NOT_OK(ExampleDictBatches(&batches));
  } else if (request.ticket == "floats") {
    RETURN_NOT_OK(ExampleFloatBatches(&batches));
  } else {
    RETURN_NOT_OK(ExampleIntBatches(&batches));
  }
  ARROW_ASSIGN_OR_RAISE(auto batch_reader, RecordBatchReader::Make(batches));
  *data_stream = std::unique_ptr<FlightDataStream>(new NumberingStream(
      std::unique_ptr<FlightDataStream>(new RecordBatchStream(batch_reader))));
  return Status::OK();
}
Status AppMetadataTestServer::DoPut(const ServerCallContext& context,
                                    std::unique_ptr<FlightMessageReader> reader,
                                    std::unique_ptr<FlightMetadataWriter> writer) {
  FlightStreamChunk chunk;
  int counter = 0;
  while (true) {
    ARROW_ASSIGN_OR_RAISE(chunk, reader->Next());
    if (chunk.data == nullptr) break;
    if (chunk.app_metadata == nullptr) {
      return Status::Invalid("Expected application metadata to be provided");
    }
    if (std::to_string(counter) != chunk.app_metadata->ToString()) {
      return Status::Invalid("Expected metadata value: " + std::to_string(counter) +
                             " but got: " + chunk.app_metadata->ToString());
    }
    auto metadata = Buffer::FromString(std::to_string(counter));
    RETURN_NOT_OK(writer->WriteMetadata(*metadata));
    counter++;
  }
  return Status::OK();
}

void AppMetadataTest::SetUp() {
  ASSERT_OK_AND_ASSIGN(auto location, Location::ForScheme(transport(), "localhost", 0));
  ASSERT_OK(MakeServer<AppMetadataTestServer>(
      location, &server_, &client_,
      [](FlightServerOptions* options) { return Status::OK(); },
      [](FlightClientOptions* options) { return Status::OK(); }));
}
void AppMetadataTest::TearDown() {
  ASSERT_OK(client_->Close());
  ASSERT_OK(server_->Shutdown());
}
void AppMetadataTest::TestDoGet() {
  Ticket ticket{""};
  ASSERT_OK_AND_ASSIGN(std::unique_ptr<FlightStreamReader> stream,
                       client_->DoGet(ticket));

  RecordBatchVector expected_batches;
  ASSERT_OK(ExampleIntBatches(&expected_batches));

  auto num_batches = static_cast<int>(expected_batches.size());
  for (int i = 0; i < num_batches; ++i) {
    ASSERT_OK_AND_ASSIGN(auto chunk, stream->Next());
    ASSERT_NE(nullptr, chunk.data);
    ASSERT_NE(nullptr, chunk.app_metadata);
    ASSERT_BATCHES_EQUAL(*expected_batches[i], *chunk.data);
    ASSERT_EQ(std::to_string(i), chunk.app_metadata->ToString());
  }
  ASSERT_OK_AND_ASSIGN(auto chunk, stream->Next());
  ASSERT_EQ(nullptr, chunk.data);
}
// Test dictionaries. This tests a corner case in the reader:
// dictionary batches come in between the schema and the first record
// batch, so the server must take care to read application metadata
// from the record batch, and not one of the dictionary batches.
void AppMetadataTest::TestDoGetDictionaries() {
  Ticket ticket{"dicts"};
  ASSERT_OK_AND_ASSIGN(std::unique_ptr<FlightStreamReader> stream,
                       client_->DoGet(ticket));

  RecordBatchVector expected_batches;
  ASSERT_OK(ExampleDictBatches(&expected_batches));

  auto num_batches = static_cast<int>(expected_batches.size());
  for (int i = 0; i < num_batches; ++i) {
    ASSERT_OK_AND_ASSIGN(auto chunk, stream->Next());
    ASSERT_NE(nullptr, chunk.data);
    ASSERT_NE(nullptr, chunk.app_metadata);
    ASSERT_BATCHES_EQUAL(*expected_batches[i], *chunk.data);
    ASSERT_EQ(std::to_string(i), chunk.app_metadata->ToString());
  }
  ASSERT_OK_AND_ASSIGN(auto chunk, stream->Next());
  ASSERT_EQ(nullptr, chunk.data);
}
void AppMetadataTest::TestDoPut() {
  std::shared_ptr<Schema> schema = ExampleIntSchema();
  ASSERT_OK_AND_ASSIGN(auto do_put_result, client_->DoPut(FlightDescriptor{}, schema));
  std::unique_ptr<FlightStreamWriter> writer = std::move(do_put_result.stream);

  RecordBatchVector expected_batches;
  ASSERT_OK(ExampleIntBatches(&expected_batches));

  std::shared_ptr<RecordBatch> chunk;
  std::shared_ptr<Buffer> metadata;
  auto num_batches = static_cast<int>(expected_batches.size());
  for (int i = 0; i < num_batches; ++i) {
    ASSERT_OK(writer->WriteWithMetadata(*expected_batches[i],
                                        Buffer::FromString(std::to_string(i))));
  }
  // Transports may behave unpredictably if streams are not
  // drained. So explicitly close to see if the transport misbehaves
  // (e.g. gRPC will hang if the Flight transport layer doesn't drain
  // messages)
  ASSERT_OK(writer->Close());
}
// Test DoPut() with dictionaries. This tests a corner case in the
// server-side reader; see DoGetDictionaries above.
void AppMetadataTest::TestDoPutDictionaries() {
  RecordBatchVector expected_batches;
  ASSERT_OK(ExampleDictBatches(&expected_batches));
  // ARROW-8749: don't get the schema via ExampleDictSchema because
  // DictionaryMemo uses field addresses to determine whether it's
  // seen a field before. Hence, if we use a schema that is different
  // (identity-wise) than the schema of the first batch we write,
  // we'll end up generating a duplicate set of dictionaries that
  // confuses the reader.
  ASSERT_OK_AND_ASSIGN(auto do_put_result,
                       client_->DoPut(FlightDescriptor{}, expected_batches[0]->schema()));
  std::unique_ptr<FlightStreamWriter> writer = std::move(do_put_result.stream);

  std::shared_ptr<RecordBatch> chunk;
  std::shared_ptr<Buffer> metadata;
  auto num_batches = static_cast<int>(expected_batches.size());
  for (int i = 0; i < num_batches; ++i) {
    ASSERT_OK(writer->WriteWithMetadata(*expected_batches[i],
                                        Buffer::FromString(std::to_string(i))));
  }
  ASSERT_OK(writer->Close());
}
void AppMetadataTest::TestDoPutReadMetadata() {
  std::shared_ptr<Schema> schema = ExampleIntSchema();
  ASSERT_OK_AND_ASSIGN(auto do_put_result, client_->DoPut(FlightDescriptor{}, schema));
  std::unique_ptr<FlightStreamWriter> writer = std::move(do_put_result.stream);
  std::unique_ptr<FlightMetadataReader> reader = std::move(do_put_result.reader);

  RecordBatchVector expected_batches;
  ASSERT_OK(ExampleIntBatches(&expected_batches));

  std::shared_ptr<RecordBatch> chunk;
  std::shared_ptr<Buffer> metadata;
  auto num_batches = static_cast<int>(expected_batches.size());
  for (int i = 0; i < num_batches; ++i) {
    ASSERT_OK(writer->WriteWithMetadata(*expected_batches[i],
                                        Buffer::FromString(std::to_string(i))));
    ASSERT_OK(reader->ReadMetadata(&metadata));
    ASSERT_NE(nullptr, metadata);
    ASSERT_EQ(std::to_string(i), metadata->ToString());
  }
  // As opposed to DoPutDrainMetadata, now we've read the messages, so
  // make sure this still closes as expected.
  ASSERT_OK(writer->Close());
}

//------------------------------------------------------------
// Test IPC options in data plane methods

class IpcOptionsTestServer : public FlightServerBase {
  Status DoGet(const ServerCallContext& context, const Ticket& request,
               std::unique_ptr<FlightDataStream>* data_stream) override {
    RecordBatchVector batches;
    RETURN_NOT_OK(ExampleNestedBatches(&batches));
    ARROW_ASSIGN_OR_RAISE(auto reader, RecordBatchReader::Make(batches));
    *data_stream = std::unique_ptr<FlightDataStream>(new RecordBatchStream(reader));
    return Status::OK();
  }

  // Just echo the number of batches written. The client will try to
  // call this method with different write options set.
  Status DoPut(const ServerCallContext& context,
               std::unique_ptr<FlightMessageReader> reader,
               std::unique_ptr<FlightMetadataWriter> writer) override {
    int counter = 0;
    while (true) {
      ARROW_ASSIGN_OR_RAISE(FlightStreamChunk chunk, reader->Next());
      if (chunk.data == nullptr) break;
      counter++;
    }
    auto metadata = Buffer::FromString(std::to_string(counter));
    return writer->WriteMetadata(*metadata);
  }

  // Echo client data, but with write options set to limit the nesting
  // level.
  Status DoExchange(const ServerCallContext& context,
                    std::unique_ptr<FlightMessageReader> reader,
                    std::unique_ptr<FlightMessageWriter> writer) override {
    auto options = ipc::IpcWriteOptions::Defaults();
    options.max_recursion_depth = 1;
    bool begun = false;
    while (true) {
      ARROW_ASSIGN_OR_RAISE(FlightStreamChunk chunk, reader->Next());
      if (!chunk.data && !chunk.app_metadata) {
        break;
      }
      if (!begun && chunk.data) {
        begun = true;
        RETURN_NOT_OK(writer->Begin(chunk.data->schema(), options));
      }
      if (chunk.data && chunk.app_metadata) {
        RETURN_NOT_OK(writer->WriteWithMetadata(*chunk.data, chunk.app_metadata));
      } else if (chunk.data) {
        RETURN_NOT_OK(writer->WriteRecordBatch(*chunk.data));
      } else if (chunk.app_metadata) {
        RETURN_NOT_OK(writer->WriteMetadata(chunk.app_metadata));
      }
    }
    return Status::OK();
  }
};

void IpcOptionsTest::SetUp() {
  ASSERT_OK_AND_ASSIGN(auto location, Location::ForScheme(transport(), "localhost", 0));
  ASSERT_OK(MakeServer<IpcOptionsTestServer>(
      location, &server_, &client_,
      [](FlightServerOptions* options) { return Status::OK(); },
      [](FlightClientOptions* options) { return Status::OK(); }));
}
void IpcOptionsTest::TearDown() {
  ASSERT_OK(client_->Close());
  ASSERT_OK(server_->Shutdown());
}
void IpcOptionsTest::TestDoGetReadOptions() {
  // Call DoGet, but with a very low read nesting depth set to fail the call.
  Ticket ticket{""};
  auto options = FlightCallOptions();
  options.read_options.max_recursion_depth = 1;
  std::unique_ptr<FlightStreamReader> stream;
<<<<<<< HEAD
  ASSERT_OK_AND_ASSIGN(stream, client_->DoGet(options, ticket));
  FlightStreamChunk chunk;
  ASSERT_RAISES(Invalid, stream->Next(&chunk));
=======
  ASSERT_OK(client_->DoGet(options, ticket, &stream));
  ASSERT_RAISES(Invalid, stream->Next());
>>>>>>> b56c0d8e
}
void IpcOptionsTest::TestDoPutWriteOptions() {
  // Call DoPut, but with a very low write nesting depth set to fail the call.
  std::unique_ptr<FlightStreamWriter> writer;
  std::unique_ptr<FlightMetadataReader> reader;
  RecordBatchVector expected_batches;
  ASSERT_OK(ExampleNestedBatches(&expected_batches));

  auto options = FlightCallOptions();
  options.write_options.max_recursion_depth = 1;
  ASSERT_OK_AND_ASSIGN(auto do_put_result, client_->DoPut(options, FlightDescriptor{},
                                                          expected_batches[0]->schema()));
  for (const auto& batch : expected_batches) {
    ASSERT_RAISES(Invalid, do_put_result.stream->WriteRecordBatch(*batch));
  }
}
void IpcOptionsTest::TestDoExchangeClientWriteOptions() {
  // Call DoExchange and write nested data, but with a very low nesting depth set to
  // fail the call.
  auto options = FlightCallOptions();
  options.write_options.max_recursion_depth = 1;
  auto descr = FlightDescriptor::Command("");
  ASSERT_OK_AND_ASSIGN(auto do_exchange_result, client_->DoExchange(options, descr));
  std::unique_ptr<FlightStreamWriter> writer = std::move(do_exchange_result.writer);
  RecordBatchVector batches;
  ASSERT_OK(ExampleNestedBatches(&batches));
  ASSERT_OK(writer->Begin(batches[0]->schema()));
  for (const auto& batch : batches) {
    ASSERT_RAISES(Invalid, writer->WriteRecordBatch(*batch));
  }
  ASSERT_OK(writer->DoneWriting());
  ASSERT_OK(writer->Close());
}
void IpcOptionsTest::TestDoExchangeClientWriteOptionsBegin() {
  // Call DoExchange and write nested data, but with a very low nesting depth set to
  // fail the call. Here the options are set explicitly when we write data and not in the
  // call options.
  auto descr = FlightDescriptor::Command("");
  ASSERT_OK_AND_ASSIGN(auto do_exchange_result, client_->DoExchange(descr));
  std::unique_ptr<FlightStreamWriter> writer = std::move(do_exchange_result.writer);
  RecordBatchVector batches;
  ASSERT_OK(ExampleNestedBatches(&batches));
  auto options = ipc::IpcWriteOptions::Defaults();
  options.max_recursion_depth = 1;
  ASSERT_OK(writer->Begin(batches[0]->schema(), options));
  for (const auto& batch : batches) {
    ASSERT_RAISES(Invalid, writer->WriteRecordBatch(*batch));
  }
  ASSERT_OK(writer->DoneWriting());
  ASSERT_OK(writer->Close());
}
void IpcOptionsTest::TestDoExchangeServerWriteOptions() {
  // Call DoExchange and write nested data, but with a very low nesting depth set to fail
  // the call. (The low nesting depth is set on the server side.)
  auto descr = FlightDescriptor::Command("");
  ASSERT_OK_AND_ASSIGN(auto do_exchange_result, client_->DoExchange(descr));
  std::unique_ptr<FlightStreamWriter> writer = std::move(do_exchange_result.writer);
  RecordBatchVector batches;
  ASSERT_OK(ExampleNestedBatches(&batches));
  ASSERT_OK(writer->Begin(batches[0]->schema()));
  FlightStreamChunk chunk;
  ASSERT_OK(writer->WriteRecordBatch(*batches[0]));
  ASSERT_OK(writer->DoneWriting());
  ASSERT_RAISES(Invalid, writer->Close());
}

//------------------------------------------------------------
// Test CUDA memory in data plane methods

#if defined(ARROW_CUDA)

Status CheckBuffersOnDevice(const Array& array, const Device& device) {
  if (array.num_fields() != 0) {
    return Status::NotImplemented("Nested arrays");
  }
  for (const auto& buffer : array.data()->buffers) {
    if (!buffer) continue;
    if (!buffer->device()->Equals(device)) {
      return Status::Invalid("Expected buffer on device: ", device.ToString(),
                             ". Was allocated on device: ", buffer->device()->ToString());
    }
  }
  return Status::OK();
}

Status CheckBuffersOnDevice(const RecordBatch& batch, const Device& device) {
  for (const auto& column : batch.columns()) {
    RETURN_NOT_OK(CheckBuffersOnDevice(*column, device));
  }
  return Status::OK();
}

// Copy a record batch to host memory.
arrow::Result<std::shared_ptr<RecordBatch>> CopyBatchToHost(const RecordBatch& batch) {
  auto mm = CPUDevice::Instance()->default_memory_manager();
  ArrayVector arrays;
  for (const auto& column : batch.columns()) {
    std::shared_ptr<ArrayData> data = column->data()->Copy();
    if (data->child_data.size() != 0) {
      return Status::NotImplemented("Nested arrays");
    }

    for (size_t i = 0; i < data->buffers.size(); i++) {
      const auto& buffer = data->buffers[i];
      if (!buffer || buffer->is_cpu()) continue;
      ARROW_ASSIGN_OR_RAISE(data->buffers[i], Buffer::Copy(buffer, mm));
    }
    arrays.push_back(MakeArray(data));
  }
  return RecordBatch::Make(batch.schema(), batch.num_rows(), std::move(arrays));
}

class CudaTestServer : public FlightServerBase {
 public:
  explicit CudaTestServer(std::shared_ptr<Device> device,
                          std::shared_ptr<cuda::CudaContext> context)
      : device_(std::move(device)), context_(std::move(context)) {}

  Status DoGet(const ServerCallContext&, const Ticket&,
               std::unique_ptr<FlightDataStream>* data_stream) override {
    RETURN_NOT_OK(ExampleIntBatches(&batches_));
    ARROW_ASSIGN_OR_RAISE(auto batch_reader, RecordBatchReader::Make(batches_));
    *data_stream = std::unique_ptr<FlightDataStream>(new RecordBatchStream(batch_reader));
    return Status::OK();
  }

  Status DoPut(const ServerCallContext&, std::unique_ptr<FlightMessageReader> reader,
               std::unique_ptr<FlightMetadataWriter> writer) override {
    RETURN_NOT_OK(reader->ToRecordBatches().Value(&batches_));
    return Status::OK();
  }

  Status DoExchange(const ServerCallContext& context,
                    std::unique_ptr<FlightMessageReader> reader,
                    std::unique_ptr<FlightMessageWriter> writer) override {
    FlightStreamChunk chunk;
    bool begun = false;
    while (true) {
      ARROW_ASSIGN_OR_RAISE(chunk, reader->Next());
      if (!chunk.data) break;
      if (!begun) {
        begun = true;
        RETURN_NOT_OK(writer->Begin(chunk.data->schema()));
      }
      RETURN_NOT_OK(CheckBuffersOnDevice(*chunk.data, *device_));
      // XXX: do not assume transport will synchronize, we must
      // synchronize or else data will be "missing"
      RETURN_NOT_OK(context_->Synchronize());
      RETURN_NOT_OK(writer->WriteRecordBatch(*chunk.data));
    }
    return Status::OK();
  }

  const RecordBatchVector& batches() const { return batches_; }

 private:
  RecordBatchVector batches_;
  std::shared_ptr<Device> device_;
  std::shared_ptr<cuda::CudaContext> context_;
};

// Store CUDA objects without exposing them in the public header
class CudaDataTest::Impl {
 public:
  cuda::CudaDeviceManager* manager;
  std::shared_ptr<cuda::CudaDevice> device;
  std::shared_ptr<cuda::CudaContext> context;
};

void CudaDataTest::SetUp() {
  ASSERT_OK_AND_ASSIGN(auto manager, cuda::CudaDeviceManager::Instance());
  ASSERT_OK_AND_ASSIGN(auto device, manager->GetDevice(0));
  ASSERT_OK_AND_ASSIGN(auto context, device->GetContext());
  impl_.reset(new Impl());
  impl_->manager = manager;
  impl_->device = std::move(device);
  impl_->context = std::move(context);

  ASSERT_OK_AND_ASSIGN(auto location, Location::ForScheme(transport(), "localhost", 0));
  ASSERT_OK(MakeServer<CudaTestServer>(
      location, &server_, &client_,
      [this](FlightServerOptions* options) {
        options->memory_manager = impl_->device->default_memory_manager();
        return Status::OK();
      },
      [](FlightClientOptions* options) { return Status::OK(); }, impl_->device,
      impl_->context));
}
void CudaDataTest::TearDown() {
  ASSERT_OK(client_->Close());
  ASSERT_OK(server_->Shutdown());
}
void CudaDataTest::TestDoGet() {
  // Check that we can allocate the results of DoGet with a custom
  // memory manager.
  FlightCallOptions options;
  options.memory_manager = impl_->device->default_memory_manager();

  const RecordBatchVector& batches =
      checked_cast<CudaTestServer*>(server_.get())->batches();

  Ticket ticket{""};
  std::unique_ptr<FlightStreamReader> stream;
  ASSERT_OK(client_->DoGet(options, ticket, &stream));

  size_t idx = 0;
  while (true) {
    ASSERT_OK_AND_ASSIGN(auto chunk, stream->Next());
    if (!chunk.data) break;

    ASSERT_OK(CheckBuffersOnDevice(*chunk.data, *impl_->device));
    if (idx >= batches.size()) {
      FAIL() << "Server returned more than " << batches.size() << " batches";
      return;
    }

    // Bounce record batch back to host memory
    ASSERT_OK_AND_ASSIGN(auto host_batch, CopyBatchToHost(*chunk.data));
    AssertBatchesEqual(*batches[idx], *host_batch);
    idx++;
  }
  ASSERT_EQ(idx, batches.size()) << "Server returned too few batches";
}
void CudaDataTest::TestDoPut() {
  RecordBatchVector batches;
  ASSERT_OK(ExampleIntBatches(&batches));

  std::unique_ptr<FlightStreamWriter> writer;
  std::unique_ptr<FlightMetadataReader> reader;
  auto descriptor = FlightDescriptor::Path({""});
  ASSERT_OK(client_->DoPut(descriptor, batches[0]->schema(), &writer, &reader));

  ipc::DictionaryMemo memo;
  for (const auto& batch : batches) {
    ASSERT_OK_AND_ASSIGN(auto buffer,
                         cuda::SerializeRecordBatch(*batch, impl_->context.get()));
    ASSERT_OK_AND_ASSIGN(auto cuda_batch,
                         cuda::ReadRecordBatch(batch->schema(), &memo, buffer));

    ASSERT_OK(CheckBuffersOnDevice(*cuda_batch, *impl_->device));
    ASSERT_OK(writer->WriteRecordBatch(*cuda_batch));
  }
  ASSERT_OK(writer->Close());
  ASSERT_OK(impl_->context->Synchronize());

  const RecordBatchVector& written =
      checked_cast<CudaTestServer*>(server_.get())->batches();
  ASSERT_EQ(written.size(), batches.size());

  size_t idx = 0;
  for (const auto& batch : written) {
    ASSERT_OK(CheckBuffersOnDevice(*batch, *impl_->device));
    // Bounce record batch back to host memory
    ASSERT_OK_AND_ASSIGN(auto host_batch, CopyBatchToHost(*batch));
    AssertBatchesEqual(*batches[idx], *host_batch);
    idx++;
  }
}
void CudaDataTest::TestDoExchange() {
  FlightCallOptions options;
  options.memory_manager = impl_->device->default_memory_manager();

  RecordBatchVector batches;
  ASSERT_OK(ExampleIntBatches(&batches));

  std::unique_ptr<FlightStreamWriter> writer;
  std::unique_ptr<FlightStreamReader> reader;
  auto descriptor = FlightDescriptor::Path({""});
  ASSERT_OK(client_->DoExchange(options, descriptor, &writer, &reader));
  ASSERT_OK(writer->Begin(batches[0]->schema()));

  ipc::DictionaryMemo write_memo;
  ipc::DictionaryMemo read_memo;
  for (const auto& batch : batches) {
    ASSERT_OK_AND_ASSIGN(auto buffer,
                         cuda::SerializeRecordBatch(*batch, impl_->context.get()));
    ASSERT_OK_AND_ASSIGN(auto cuda_batch,
                         cuda::ReadRecordBatch(batch->schema(), &write_memo, buffer));

    ASSERT_OK(CheckBuffersOnDevice(*cuda_batch, *impl_->device));
    ASSERT_OK(writer->WriteRecordBatch(*cuda_batch));

    ASSERT_OK_AND_ASSIGN(auto chunk, reader->Next());
    ASSERT_OK(CheckBuffersOnDevice(*chunk.data, *impl_->device));

    // Bounce record batch back to host memory
    ASSERT_OK_AND_ASSIGN(auto host_batch, CopyBatchToHost(*chunk.data));
    AssertBatchesEqual(*batch, *host_batch);
  }
  ASSERT_OK(writer->Close());
}

#else

void CudaDataTest::SetUp() {}
void CudaDataTest::TearDown() {}
void CudaDataTest::TestDoGet() { GTEST_SKIP() << "Arrow was built without ARROW_CUDA"; }
void CudaDataTest::TestDoPut() { GTEST_SKIP() << "Arrow was built without ARROW_CUDA"; }
void CudaDataTest::TestDoExchange() {
  GTEST_SKIP() << "Arrow was built without ARROW_CUDA";
}

#endif

}  // namespace flight
}  // namespace arrow<|MERGE_RESOLUTION|>--- conflicted
+++ resolved
@@ -258,13 +258,8 @@
     RecordBatchVector batches;
     EXPECT_RAISES_WITH_MESSAGE_THAT(
         Invalid, ::testing::HasSubstr("Cannot send record batches exceeding 2GiB yet"),
-<<<<<<< HEAD
-        do_exchange_result.reader->ReadAll(&batches));
+        do_exchange_result.reader->ToRecordBatches().Value(&batches));
     ARROW_UNUSED(do_exchange_result.writer->Close());
-=======
-        reader->ToRecordBatches().Value(&batches));
-    ARROW_UNUSED(writer->Close());
->>>>>>> b56c0d8e
   }
 }
 void DataTest::TestOverflowClientBatch() {
@@ -497,14 +492,9 @@
         NotImplemented, ::testing::HasSubstr("Expected error"), writer->Close());
   }
   {
-<<<<<<< HEAD
     ASSERT_OK_AND_ASSIGN(auto exchange, client_->DoExchange(descr));
     writer = std::move(exchange.writer);
     reader = std::move(exchange.reader);
-    FlightStreamChunk chunk;
-=======
-    ASSERT_OK(client_->DoExchange(descr, &writer, &reader));
->>>>>>> b56c0d8e
     EXPECT_RAISES_WITH_MESSAGE_THAT(
         NotImplemented, ::testing::HasSubstr("Expected error"), reader->Next());
     ARROW_UNUSED(writer->Close());
@@ -1072,14 +1062,8 @@
   auto options = FlightCallOptions();
   options.read_options.max_recursion_depth = 1;
   std::unique_ptr<FlightStreamReader> stream;
-<<<<<<< HEAD
   ASSERT_OK_AND_ASSIGN(stream, client_->DoGet(options, ticket));
-  FlightStreamChunk chunk;
-  ASSERT_RAISES(Invalid, stream->Next(&chunk));
-=======
-  ASSERT_OK(client_->DoGet(options, ticket, &stream));
   ASSERT_RAISES(Invalid, stream->Next());
->>>>>>> b56c0d8e
 }
 void IpcOptionsTest::TestDoPutWriteOptions() {
   // Call DoPut, but with a very low write nesting depth set to fail the call.
