// Licensed to the Apache Software Foundation (ASF) under one
// or more contributor license agreements.  See the NOTICE file
// distributed with this work for additional information
// regarding copyright ownership.  The ASF licenses this file
// to you under the Apache License, Version 2.0 (the
// "License"); you may not use this file except in compliance
// with the License.  You may obtain a copy of the License at
//
//   http://www.apache.org/licenses/LICENSE-2.0
//
// Unless required by applicable law or agreed to in writing,
// software distributed under the License is distributed on an
// "AS IS" BASIS, WITHOUT WARRANTIES OR CONDITIONS OF ANY
// KIND, either express or implied.  See the License for the
// specific language governing permissions and limitations
// under the License.

#include <gtest/gtest.h>

#include <cstdint>
#include <cstring>
#include <memory>
#include <vector>

#include "arrow/array.h"
#include "arrow/array/builder_nested.h"
#include "arrow/chunked_array.h"
#include "arrow/pretty_print.h"
#include "arrow/status.h"
#include "arrow/testing/builder.h"
#include "arrow/testing/gtest_util.h"
#include "arrow/type.h"
#include "arrow/util/checked_cast.h"

namespace arrow {

using internal::checked_cast;

// ----------------------------------------------------------------------
// Run-length encoded array tests

namespace {

class TestRunLengthEncodedArray
    : public ::testing::TestWithParam<std::shared_ptr<DataType>> {
 protected:
  std::shared_ptr<DataType> run_ends_type;
  std::shared_ptr<Array> string_values;
  std::shared_ptr<Array> int32_values;
  std::shared_ptr<Array> int16_values;
  std::shared_ptr<Array> size_values;
  std::shared_ptr<Array> size_only_null;

  virtual void SetUp() override {
    run_ends_type = GetParam();
    string_values = ArrayFromJSON(utf8(), R"(["Hello", "World", null])");
    int32_values = ArrayFromJSON(int32(), "[10, 20, 30]");
    int16_values = ArrayFromJSON(int16(), "[10, 20, 30]");
    size_values = ArrayFromJSON(run_ends_type, "[10, 20, 30]");
    size_only_null = ArrayFromJSON(run_ends_type, "[null, null, null]");
  }
};

TEST_P(TestRunLengthEncodedArray, MakeArray) {
  ASSERT_OK_AND_ASSIGN(auto rle_array,
                       RunLengthEncodedArray::Make(int32_values, string_values, 3));
  auto array_data = rle_array->data();
  auto new_array = MakeArray(array_data);
  ASSERT_ARRAYS_EQUAL(*new_array, *rle_array);
  // should be the exact same ArrayData object
  ASSERT_EQ(new_array->data(), array_data);
  ASSERT_NE(std::dynamic_pointer_cast<RunLengthEncodedArray>(new_array), NULLPTR);
}

TEST_P(TestRunLengthEncodedArray, FromRunEndsAndValues) {
  std::shared_ptr<RunLengthEncodedArray> rle_array;

  ASSERT_OK_AND_ASSIGN(rle_array,
                       RunLengthEncodedArray::Make(size_values, int32_values, 3));
  ASSERT_EQ(rle_array->length(), 3);
  ASSERT_ARRAYS_EQUAL(*rle_array->values_array(), *int32_values);
  ASSERT_ARRAYS_EQUAL(*rle_array->run_ends_array(), *size_values);
  ASSERT_EQ(rle_array->offset(), 0);
  ASSERT_EQ(rle_array->data()->null_count, 0);
  // one dummy buffer, since code may assume there is exactly one buffer
  ASSERT_EQ(rle_array->data()->buffers.size(), 1);

  // explicitly passing offset
  ASSERT_OK_AND_ASSIGN(rle_array,
                       RunLengthEncodedArray::Make(size_values, string_values, 2, 1));
  ASSERT_EQ(rle_array->length(), 2);
  ASSERT_ARRAYS_EQUAL(*rle_array->values_array(), *string_values);
  ASSERT_ARRAYS_EQUAL(*rle_array->run_ends_array(), *size_values);
  ASSERT_EQ(rle_array->offset(), 1);
  // explicitly access null count variable so it is not calculated automatically
  ASSERT_EQ(rle_array->data()->null_count, 0);

  ASSERT_RAISES_WITH_MESSAGE(Invalid,
                             "Invalid: Run ends array must be int16, int32 or int64 type",
                             RunLengthEncodedArray::Make(string_values, int32_values, 3));
  ASSERT_RAISES_WITH_MESSAGE(
      Invalid, "Invalid: Run ends array cannot contain null values",
      RunLengthEncodedArray::Make(size_only_null, int32_values, 3));
}

TEST_P(TestRunLengthEncodedArray, OffsetLength) {
  auto run_ends = ArrayFromJSON(run_ends_type, "[100, 200, 300, 400, 500]");
  auto values = ArrayFromJSON(utf8(), R"(["Hello", "beautiful", "world", "of", "RLE"])");
  ASSERT_OK_AND_ASSIGN(auto rle_array,
                       RunLengthEncodedArray::Make(run_ends, values, 500));

  ASSERT_EQ(rle_array->GetPhysicalLength(), 5);
  ASSERT_EQ(rle_array->GetPhysicalOffset(), 0);

  auto slice = std::dynamic_pointer_cast<RunLengthEncodedArray>(rle_array->Slice(199, 5));
  ASSERT_EQ(slice->GetPhysicalLength(), 2);
  ASSERT_EQ(slice->GetPhysicalOffset(), 1);

  auto slice2 =
      std::dynamic_pointer_cast<RunLengthEncodedArray>(rle_array->Slice(199, 101));
  ASSERT_EQ(slice2->GetPhysicalLength(), 2);
  ASSERT_EQ(slice2->GetPhysicalOffset(), 1);

  // run ends are exclusive; a start offset of 400 only captures the run for "RLE"
  auto slice3 =
      std::dynamic_pointer_cast<RunLengthEncodedArray>(rle_array->Slice(400, 100));
  ASSERT_EQ(slice3->GetPhysicalLength(), 1);
  ASSERT_EQ(slice3->GetPhysicalOffset(), 4);

  auto slice4 =
      std::dynamic_pointer_cast<RunLengthEncodedArray>(rle_array->Slice(0, 150));
  ASSERT_EQ(slice4->GetPhysicalLength(), 2);
  ASSERT_EQ(slice4->GetPhysicalOffset(), 0);

  auto zero_length_at_end =
      std::dynamic_pointer_cast<RunLengthEncodedArray>(rle_array->Slice(500, 0));
  ASSERT_EQ(zero_length_at_end->GetPhysicalLength(), 0);
  ASSERT_EQ(zero_length_at_end->GetPhysicalOffset(), 5);
}

<<<<<<< HEAD
TEST_P(TestRunLengthEncodedArray, Validate) {
  auto run_ends_good = ArrayFromJSON(run_ends_type, "[10, 20, 30, 40]");
  auto values = ArrayFromJSON(utf8(), R"(["A", "B", "C", null])");
  auto malformed_array = ArrayFromJSON(run_ends_type, "[10, 20, 30, 40]");
  malformed_array->data()->buffers.clear();
  auto run_ends_with_zero = ArrayFromJSON(run_ends_type, "[0, 20, 30, 40]");
  auto run_ends_with_null = ArrayFromJSON(run_ends_type, "[0, 20, 30, null]");
  auto run_ends_not_ordered = ArrayFromJSON(run_ends_type, "[10, 20, 40, 40]");
  auto run_ends_too_low = ArrayFromJSON(run_ends_type, "[10, 20, 40, 39]");
  auto empty_ints = ArrayFromJSON(run_ends_type, "[]");
  auto run_ends_require64 = ArrayFromJSON(int64(), "[10, 9223372036854775807]");
  int64_t long_length = 0;
  // for int32+ we need a valid array of length numeric_limits<int32_t>::max() + 1, but
  // for int16, int32 we can't create a run ends value that high
  if (run_ends_type->id() == Type::INT16) {
    long_length = std::numeric_limits<int16_t>::max();
  } else if (run_ends_type->id() == Type::INT32) {
    long_length = std::numeric_limits<int32_t>::max();
  } else {
    long_length = std::numeric_limits<int64_t>::max();
  }
  auto run_ends_long = ArrayFromJSON(
      run_ends_type, std::string("[10, ") + std::to_string(long_length) + "]");

  ASSERT_OK_AND_ASSIGN(auto good_array,
                       RunLengthEncodedArray::Make(run_ends_good, values, 40));
  ASSERT_OK(good_array->ValidateFull());

  ASSERT_OK_AND_ASSIGN(
      auto require64_array,
      RunLengthEncodedArray::Make(run_ends_require64, values, 9223372036854775806));
  ASSERT_OK(require64_array->ValidateFull());

  auto sliced = good_array->Slice(5, 20);
  ASSERT_OK(sliced->ValidateFull());

  auto sliced_at_run_end = good_array->Slice(10, 20);
  ASSERT_OK(sliced_at_run_end->ValidateFull());

  ASSERT_OK_AND_ASSIGN(
      auto sliced_children,
      RunLengthEncodedArray::Make(run_ends_good->Slice(1, 2), values->Slice(1, 3), 15));
  ASSERT_OK(sliced_children->ValidateFull());

  ASSERT_OK_AND_ASSIGN(auto empty_array,
                       RunLengthEncodedArray::Make(empty_ints, empty_ints, 0));
  ASSERT_OK(empty_array->ValidateFull());

  auto empty_run_ends = MakeArray(empty_array->data()->Copy());
  empty_run_ends->data()->length = 1;
  ASSERT_RAISES_WITH_MESSAGE(
      Invalid,
      "Invalid: RLE array has non-zero length 1, but run ends array has zero length",
      empty_run_ends->Validate());

  auto offset_length_overflow = MakeArray(good_array->data()->Copy());
  offset_length_overflow->data()->offset = std::numeric_limits<int64_t>::max();
  offset_length_overflow->data()->length = 1;
  ASSERT_RAISES_WITH_MESSAGE(
      Invalid,
      std::string("Invalid: Array of type run_length_encoded<run_ends: ") +
          run_ends_type->ToString() +
          ", values: string> has impossibly large length and offset",
      offset_length_overflow->Validate());

  ASSERT_OK_AND_ASSIGN(auto too_large_for_rle16,
                       RunLengthEncodedArray::Make(run_ends_long, values, 40));
  too_large_for_rle16->data()->offset = std::numeric_limits<int16_t>::max();
  too_large_for_rle16->data()->length = 1;
  if (run_ends_type->id() == Type::INT16) {
    ASSERT_RAISES_WITH_MESSAGE(
        Invalid,
        "Invalid: Offset + length of an RLE array must fit in a value of the run ends "
        "type int16, but offset + length was 32768 while the allowed maximum is 32767",
        too_large_for_rle16->Validate());
  } else {
    ASSERT_OK(too_large_for_rle16->ValidateFull());
  }

  ASSERT_OK_AND_ASSIGN(auto too_large_for_rle32,
                       RunLengthEncodedArray::Make(run_ends_long, values, 40));
  too_large_for_rle32->data()->offset = std::numeric_limits<int32_t>::max();
  too_large_for_rle32->data()->length = 1;
  if (run_ends_type->id() == Type::INT16) {
    ASSERT_RAISES_WITH_MESSAGE(Invalid,
                               "Invalid: Offset + length of an RLE array must fit in a "
                               "value of the run ends type int16, but offset + length "
                               "was 2147483648 while the allowed maximum is 32767",
                               too_large_for_rle32->Validate());
  } else if (run_ends_type->id() == Type::INT32) {
    ASSERT_RAISES_WITH_MESSAGE(Invalid,
                               "Invalid: Offset + length of an RLE array must fit in a "
                               "value of the run ends type int32, but offset + length "
                               "was 2147483648 while the allowed maximum is 2147483647",
                               too_large_for_rle32->Validate());
  } else {
    ASSERT_OK(too_large_for_rle32->ValidateFull());
  }

  auto too_many_children = MakeArray(good_array->data()->Copy());
  too_many_children->data()->child_data.push_back(NULLPTR);
  ASSERT_RAISES_WITH_MESSAGE(
      Invalid,
      std::string("Invalid: Expected 2 child arrays in array of type "
                  "run_length_encoded<run_ends: ") +
          run_ends_type->ToString() + ", values: string>, got 3",
      too_many_children->Validate());

  auto run_ends_nullptr = MakeArray(good_array->data()->Copy());
  run_ends_nullptr->data()->child_data[0] = NULLPTR;
  ASSERT_RAISES_WITH_MESSAGE(Invalid, "Invalid: Run ends array is null pointer",
                             run_ends_nullptr->Validate());

  auto values_nullptr = MakeArray(good_array->data()->Copy());
  values_nullptr->data()->child_data[1] = NULLPTR;
  ASSERT_RAISES_WITH_MESSAGE(Invalid, "Invalid: Values array is null pointer",
                             values_nullptr->Validate());

  auto run_ends_string = MakeArray(good_array->data()->Copy());
  run_ends_string->data()->child_data[0] = values->data();
  ASSERT_RAISES_WITH_MESSAGE(
      Invalid,
      std::string("Invalid: Run ends array of run_length_encoded<run_ends: ") +
          run_ends_type->ToString() + ", values: string> must be " +
          run_ends_type->ToString() + ", but is string",
      run_ends_string->Validate());

  auto wrong_type = MakeArray(good_array->data()->Copy());
  wrong_type->data()->type = run_length_encoded(run_ends_type, uint16());
  ASSERT_RAISES_WITH_MESSAGE(Invalid,
                             "Invalid: Parent type says this array encodes uint16 "
                             "values, but values array has type string",
                             wrong_type->Validate());

  ASSERT_OK_AND_ASSIGN(auto run_ends_malformed,
                       RunLengthEncodedArray::Make(malformed_array, values, 40));
  ASSERT_RAISES_WITH_MESSAGE(
      Invalid,
      std::string("Invalid: Run ends array invalid: Invalid: Expected 2 "
                  "buffers in array of type ") +
          run_ends_type->ToString() + ", got 0",
      run_ends_malformed->Validate());

  ASSERT_OK_AND_ASSIGN(auto values_malformed,
                       RunLengthEncodedArray::Make(run_ends_good, malformed_array, 40));
  ASSERT_RAISES_WITH_MESSAGE(
      Invalid,
      std::string("Invalid: Values array invalid: Invalid: Expected 2 buffers "
                  "in array of type ") +
          run_ends_type->ToString() + ", got 0",
      values_malformed->Validate());

  auto null_count = MakeArray(good_array->data()->Copy());
  null_count->data()->null_count = kUnknownNullCount;
  ASSERT_RAISES_WITH_MESSAGE(Invalid,
                             "Invalid: Null count must be 0 for RLE array, but was -1",
                             null_count->Validate());

  ASSERT_OK_AND_ASSIGN(std::shared_ptr<Array> run_end_zero_array,
                       RunLengthEncodedArray::Make(run_ends_with_zero, values, 40));
  ASSERT_OK(run_end_zero_array->Validate());
  ASSERT_RAISES_WITH_MESSAGE(Invalid,
                             "Invalid: Run ends array invalid: All run ends must be a "
                             "positive integer but run end 0 is 0",
                             run_end_zero_array->ValidateFull());
  // The whole run ends array has to be valid even if the parent is sliced
  run_end_zero_array = run_end_zero_array->Slice(30, 0);
  ASSERT_RAISES_WITH_MESSAGE(Invalid,
                             "Invalid: Run ends array invalid: All run ends must be a "
                             "positive integer but run end 0 is 0",
                             run_end_zero_array->ValidateFull());

  ASSERT_OK_AND_ASSIGN(std::shared_ptr<Array> run_ends_not_ordered_array,
                       RunLengthEncodedArray::Make(run_ends_not_ordered, values, 40));
  ASSERT_OK(run_ends_not_ordered_array->Validate());
  ASSERT_RAISES_WITH_MESSAGE(
      Invalid,
      "Invalid: Run ends array invalid: Each run end must be greater than the prevous "
      "one, but run end 3 is 40 and run end 2 is 40",
      run_ends_not_ordered_array->ValidateFull());
  // The whole run ends array has to be valid even if the parent is sliced
  run_ends_not_ordered_array = run_ends_not_ordered_array->Slice(30, 0);
  ASSERT_RAISES_WITH_MESSAGE(
      Invalid,
      "Invalid: Run ends array invalid: Each run end must be greater than the prevous "
      "one, but run end 3 is 40 and run end 2 is 40",
      run_ends_not_ordered_array->ValidateFull());

  ASSERT_OK_AND_ASSIGN(auto run_ends_too_low_array,
                       RunLengthEncodedArray::Make(run_ends_too_low, values, 40));
  ASSERT_RAISES_WITH_MESSAGE(Invalid,
                             "Invalid: Last run in run ends array ends at 39 but this "
                             "array requires at least 40 (offset 0, length 40)",
                             run_ends_too_low_array->Validate());

  ASSERT_OK_AND_ASSIGN(auto values_too_short_array,
                       RunLengthEncodedArray::Make(run_ends_good, values->Slice(1), 40));
  ASSERT_OK(values_too_short_array->Validate());
  ASSERT_RAISES_WITH_MESSAGE(Invalid,
                             "Invalid: Values array needs at least 4 elements to hold "
                             "the runs described by the run ends array, but only has 3",
                             values_too_short_array->ValidateFull());
}

TEST(RunLengthEncodedArray, Compare) {
  ASSERT_OK_AND_ASSIGN(auto rle_array,
                       RunLengthEncodedArray::Make(int32_values, string_values, 30));
=======
TEST_P(TestRunLengthEncodedArray, Compare) {
  ASSERT_OK_AND_ASSIGN(auto rle_array,
                       RunLengthEncodedArray::Make(size_values, string_values, 30));
>>>>>>> 080add23

  // second array object that is exactly the same as rle_array
  auto standard_equals = MakeArray(rle_array->data()->Copy());
  ASSERT_ARRAYS_EQUAL(*rle_array, *standard_equals);

  ASSERT_FALSE(rle_array->Slice(0, 29)->Equals(*rle_array->Slice(1, 29)));

  // array that is logically the same as our rle_array, but has 2 small runs for the first
  // value instead of one large
<<<<<<< HEAD
  auto duplicate_run_ends = ArrayFromJSON(int32(), "[5, 10, 20, 30]");
=======
  auto duplicate_run_ends = ArrayFromJSON(run_ends_type, "[5, 10, 20, 30]");
>>>>>>> 080add23
  auto string_values = ArrayFromJSON(utf8(), R"(["Hello", "Hello", "World", null])");
  ASSERT_OK_AND_ASSIGN(auto duplicate_array, RunLengthEncodedArray::Make(
                                                 duplicate_run_ends, string_values, 30));
  ASSERT_ARRAYS_EQUAL(*rle_array, *duplicate_array);

  ASSERT_OK_AND_ASSIGN(auto empty_array,
<<<<<<< HEAD
                       RunLengthEncodedArray::Make(ArrayFromJSON(int32(), "[]"),
=======
                       RunLengthEncodedArray::Make(ArrayFromJSON(run_ends_type, "[]"),
>>>>>>> 080add23
                                                   ArrayFromJSON(binary(), "[]"), 0));
  ASSERT_ARRAYS_EQUAL(*empty_array, *MakeArray(empty_array->data()->Copy()));

  // threee different slices that have the value [3, 3, 3, 4, 4, 4, 4]
  ASSERT_OK_AND_ASSIGN(
      auto different_offsets_a,
<<<<<<< HEAD
      RunLengthEncodedArray::Make(ArrayFromJSON(int32(), "[2, 5, 12, 58, 60]"),
                                  ArrayFromJSON(int64(), "[1, 2, 3, 4, 5]"), 60));
  ASSERT_OK_AND_ASSIGN(
      auto different_offsets_b,
      RunLengthEncodedArray::Make(ArrayFromJSON(int32(), "[81, 86, 99, 100]"),
                                  ArrayFromJSON(int64(), "[2, 3, 4, 5]"), 100));
  ASSERT_OK_AND_ASSIGN(auto different_offsets_c,
                       RunLengthEncodedArray::Make(ArrayFromJSON(int32(), "[3, 7]"),
=======
      RunLengthEncodedArray::Make(ArrayFromJSON(run_ends_type, "[2, 5, 12, 58, 60]"),
                                  ArrayFromJSON(int64(), "[1, 2, 3, 4, 5]"), 60));
  ASSERT_OK_AND_ASSIGN(
      auto different_offsets_b,
      RunLengthEncodedArray::Make(ArrayFromJSON(run_ends_type, "[81, 86, 99, 100]"),
                                  ArrayFromJSON(int64(), "[2, 3, 4, 5]"), 100));
  ASSERT_OK_AND_ASSIGN(auto different_offsets_c,
                       RunLengthEncodedArray::Make(ArrayFromJSON(run_ends_type, "[3, 7]"),
>>>>>>> 080add23
                                                   ArrayFromJSON(int64(), "[3, 4]"), 7));
  ASSERT_ARRAYS_EQUAL(*different_offsets_a->Slice(9, 7),
                      *different_offsets_b->Slice(83, 7));
  ASSERT_ARRAYS_EQUAL(*different_offsets_a->Slice(9, 7), *different_offsets_c);
  ASSERT_ARRAYS_EQUAL(*different_offsets_b->Slice(83, 7), *different_offsets_c);
}

<<<<<<< HEAD
TEST(RunLengthEncodedArray, Printing) {
  ASSERT_OK_AND_ASSIGN(auto int_array,
                       RunLengthEncodedArray::Make(int32_values, int32_values, 30));
  std::stringstream ss;
  ASSERT_OK(PrettyPrint(*int_array, {}, &ss));
  ASSERT_EQ(ss.str(),
            "\n"
            "-- run ends array (offset: 0, logical length: 30)\n"
            "  [\n"
            "    10,\n"
            "    20,\n"
            "    30\n"
            "  ]\n"
            "-- values:\n"
            "  [\n"
            "    10,\n"
            "    20,\n"
            "    30\n"
            "  ]");

  ASSERT_OK_AND_ASSIGN(auto string_array,
                       RunLengthEncodedArray::Make(int32_values, string_values, 30));
  ss = {};
  ASSERT_OK(PrettyPrint(*string_array, {}, &ss));
  ASSERT_EQ(ss.str(),
            "\n"
            "-- run ends array (offset: 0, logical length: 30)\n"
            "  [\n"
            "    10,\n"
            "    20,\n"
            "    30\n"
            "  ]\n"
            "-- values:\n"
            "  [\n"
            "    \"Hello\",\n"
            "    \"World\",\n"
            "    null\n"
            "  ]");

  auto sliced_array = string_array->Slice(15, 6);
  ss = {};
  ASSERT_OK(PrettyPrint(*sliced_array, {}, &ss));
  ASSERT_EQ(ss.str(),
            "\n"
            "-- run ends array (offset: 15, logical length: 6)\n"
            "  [\n"
            "    10,\n"
            "    20,\n"
            "    30\n"
            "  ]\n"
            "-- values:\n"
            "  [\n"
            "    \"Hello\",\n"
            "    \"World\",\n"
            "    null\n"
            "  ]");

  ASSERT_OK_AND_ASSIGN(auto empty_array,
                       RunLengthEncodedArray::Make(ArrayFromJSON(int32(), "[]"),
                                                   ArrayFromJSON(binary(), "[]"), 0));

  ss = {};
  ASSERT_OK(PrettyPrint(*empty_array, {}, &ss));
  ASSERT_EQ(ss.str(),
            "\n"
            "-- run ends array (offset: 0, logical length: 0)\n"
            "  []\n"
            "-- values:\n"
            "  []");
}

=======
>>>>>>> 080add23
INSTANTIATE_TEST_SUITE_P(EncodedArrayTests, TestRunLengthEncodedArray,
                         ::testing::Values(int16(), int32(), int64()));
}  // anonymous namespace

}  // namespace arrow<|MERGE_RESOLUTION|>--- conflicted
+++ resolved
@@ -138,7 +138,6 @@
   ASSERT_EQ(zero_length_at_end->GetPhysicalOffset(), 5);
 }
 
-<<<<<<< HEAD
 TEST_P(TestRunLengthEncodedArray, Validate) {
   auto run_ends_good = ArrayFromJSON(run_ends_type, "[10, 20, 30, 40]");
   auto values = ArrayFromJSON(utf8(), R"(["A", "B", "C", null])");
@@ -343,14 +342,9 @@
                              values_too_short_array->ValidateFull());
 }
 
-TEST(RunLengthEncodedArray, Compare) {
-  ASSERT_OK_AND_ASSIGN(auto rle_array,
-                       RunLengthEncodedArray::Make(int32_values, string_values, 30));
-=======
 TEST_P(TestRunLengthEncodedArray, Compare) {
   ASSERT_OK_AND_ASSIGN(auto rle_array,
                        RunLengthEncodedArray::Make(size_values, string_values, 30));
->>>>>>> 080add23
 
   // second array object that is exactly the same as rle_array
   auto standard_equals = MakeArray(rle_array->data()->Copy());
@@ -360,38 +354,20 @@
 
   // array that is logically the same as our rle_array, but has 2 small runs for the first
   // value instead of one large
-<<<<<<< HEAD
-  auto duplicate_run_ends = ArrayFromJSON(int32(), "[5, 10, 20, 30]");
-=======
   auto duplicate_run_ends = ArrayFromJSON(run_ends_type, "[5, 10, 20, 30]");
->>>>>>> 080add23
   auto string_values = ArrayFromJSON(utf8(), R"(["Hello", "Hello", "World", null])");
   ASSERT_OK_AND_ASSIGN(auto duplicate_array, RunLengthEncodedArray::Make(
                                                  duplicate_run_ends, string_values, 30));
   ASSERT_ARRAYS_EQUAL(*rle_array, *duplicate_array);
 
   ASSERT_OK_AND_ASSIGN(auto empty_array,
-<<<<<<< HEAD
-                       RunLengthEncodedArray::Make(ArrayFromJSON(int32(), "[]"),
-=======
                        RunLengthEncodedArray::Make(ArrayFromJSON(run_ends_type, "[]"),
->>>>>>> 080add23
                                                    ArrayFromJSON(binary(), "[]"), 0));
   ASSERT_ARRAYS_EQUAL(*empty_array, *MakeArray(empty_array->data()->Copy()));
 
   // threee different slices that have the value [3, 3, 3, 4, 4, 4, 4]
   ASSERT_OK_AND_ASSIGN(
       auto different_offsets_a,
-<<<<<<< HEAD
-      RunLengthEncodedArray::Make(ArrayFromJSON(int32(), "[2, 5, 12, 58, 60]"),
-                                  ArrayFromJSON(int64(), "[1, 2, 3, 4, 5]"), 60));
-  ASSERT_OK_AND_ASSIGN(
-      auto different_offsets_b,
-      RunLengthEncodedArray::Make(ArrayFromJSON(int32(), "[81, 86, 99, 100]"),
-                                  ArrayFromJSON(int64(), "[2, 3, 4, 5]"), 100));
-  ASSERT_OK_AND_ASSIGN(auto different_offsets_c,
-                       RunLengthEncodedArray::Make(ArrayFromJSON(int32(), "[3, 7]"),
-=======
       RunLengthEncodedArray::Make(ArrayFromJSON(run_ends_type, "[2, 5, 12, 58, 60]"),
                                   ArrayFromJSON(int64(), "[1, 2, 3, 4, 5]"), 60));
   ASSERT_OK_AND_ASSIGN(
@@ -400,7 +376,6 @@
                                   ArrayFromJSON(int64(), "[2, 3, 4, 5]"), 100));
   ASSERT_OK_AND_ASSIGN(auto different_offsets_c,
                        RunLengthEncodedArray::Make(ArrayFromJSON(run_ends_type, "[3, 7]"),
->>>>>>> 080add23
                                                    ArrayFromJSON(int64(), "[3, 4]"), 7));
   ASSERT_ARRAYS_EQUAL(*different_offsets_a->Slice(9, 7),
                       *different_offsets_b->Slice(83, 7));
@@ -408,7 +383,6 @@
   ASSERT_ARRAYS_EQUAL(*different_offsets_b->Slice(83, 7), *different_offsets_c);
 }
 
-<<<<<<< HEAD
 TEST(RunLengthEncodedArray, Printing) {
   ASSERT_OK_AND_ASSIGN(auto int_array,
                        RunLengthEncodedArray::Make(int32_values, int32_values, 30));
@@ -480,8 +454,6 @@
             "  []");
 }
 
-=======
->>>>>>> 080add23
 INSTANTIATE_TEST_SUITE_P(EncodedArrayTests, TestRunLengthEncodedArray,
                          ::testing::Values(int16(), int32(), int64()));
 }  // anonymous namespace
