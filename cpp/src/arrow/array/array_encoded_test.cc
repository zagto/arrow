--- conflicted
+++ resolved
@@ -50,14 +50,10 @@
   std::shared_ptr<Array> size_values;
   std::shared_ptr<Array> size_only_null;
 
-<<<<<<< HEAD
-  virtual void SetUp() override {
+  void SetUp() override {
     run_ends_type = GetParam();
-=======
-  void SetUp() override {
     std::shared_ptr<DataType> run_ends_type = GetParam();
 
->>>>>>> 64d8790e
     string_values = ArrayFromJSON(utf8(), R"(["Hello", "World", null])");
     int32_values = ArrayFromJSON(int32(), "[10, 20, 30]");
     int16_values = ArrayFromJSON(int16(), "[10, 20, 30]");
