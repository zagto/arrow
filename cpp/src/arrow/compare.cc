// Licensed to the Apache Software Foundation (ASF) under one
// or more contributor license agreements.  See the NOTICE file
// distributed with this work for additional information
// regarding copyright ownership.  The ASF licenses this file
// to you under the Apache License, Version 2.0 (the
// "License"); you may not use this file except in compliance
// with the License.  You may obtain a copy of the License at
//
//   http://www.apache.org/licenses/LICENSE-2.0
//
// Unless required by applicable law or agreed to in writing,
// software distributed under the License is distributed on an
// "AS IS" BASIS, WITHOUT WARRANTIES OR CONDITIONS OF ANY
// KIND, either express or implied.  See the License for the
// specific language governing permissions and limitations
// under the License.

// Functions for comparing Arrow data structures

#include "arrow/compare.h"

#include <climits>
#include <cmath>
#include <cstdint>
#include <cstring>
#include <memory>
#include <string>
#include <type_traits>
#include <utility>
#include <vector>

#include "arrow/array.h"
#include "arrow/array/diff.h"
#include "arrow/buffer.h"
#include "arrow/scalar.h"
#include "arrow/sparse_tensor.h"
#include "arrow/status.h"
#include "arrow/tensor.h"
#include "arrow/type.h"
#include "arrow/type_traits.h"
#include "arrow/util/bit_run_reader.h"
#include "arrow/util/bit_util.h"
#include "arrow/util/bitmap_ops.h"
#include "arrow/util/bitmap_reader.h"
#include "arrow/util/checked_cast.h"
#include "arrow/util/logging.h"
#include "arrow/util/macros.h"
#include "arrow/util/memory.h"
#include "arrow/util/rle_util.h"
#include "arrow/visit_scalar_inline.h"
#include "arrow/visit_type_inline.h"

namespace arrow {

using internal::BitmapEquals;
using internal::BitmapReader;
using internal::BitmapUInt64Reader;
using internal::checked_cast;
using internal::OptionalBitmapEquals;

// ----------------------------------------------------------------------
// Public method implementations

namespace {

// TODO also handle HALF_FLOAT NaNs

template <bool Approximate, bool NansEqual, bool SignedZerosEqual>
struct FloatingEqualityFlags {
  static constexpr bool approximate = Approximate;
  static constexpr bool nans_equal = NansEqual;
  static constexpr bool signed_zeros_equal = SignedZerosEqual;
};

template <typename T, typename Flags>
struct FloatingEquality {
  explicit FloatingEquality(const EqualOptions& options)
      : epsilon(static_cast<T>(options.atol())) {}

  bool operator()(T x, T y) const {
    if (x == y) {
      return Flags::signed_zeros_equal || (std::signbit(x) == std::signbit(y));
    }
    if (Flags::nans_equal && std::isnan(x) && std::isnan(y)) {
      return true;
    }
    if (Flags::approximate && (fabs(x - y) <= epsilon)) {
      return true;
    }
    return false;
  }

  const T epsilon;
};

template <typename T, typename Visitor>
struct FloatingEqualityDispatcher {
  const EqualOptions& options;
  bool floating_approximate;
  Visitor&& visit;

  template <bool Approximate, bool NansEqual>
  void DispatchL3() {
    if (options.signed_zeros_equal()) {
      visit(FloatingEquality<T, FloatingEqualityFlags<Approximate, NansEqual, true>>{
          options});
    } else {
      visit(FloatingEquality<T, FloatingEqualityFlags<Approximate, NansEqual, false>>{
          options});
    }
  }

  template <bool Approximate>
  void DispatchL2() {
    if (options.nans_equal()) {
      DispatchL3<Approximate, true>();
    } else {
      DispatchL3<Approximate, false>();
    }
  }

  void Dispatch() {
    if (floating_approximate) {
      DispatchL2<true>();
    } else {
      DispatchL2<false>();
    }
  }
};

// Call `visit(equality_func)` where `equality_func` has the signature `bool(T, T)`
// and returns true if the two values compare equal.
template <typename T, typename Visitor>
void VisitFloatingEquality(const EqualOptions& options, bool floating_approximate,
                           Visitor&& visit) {
  FloatingEqualityDispatcher<T, Visitor>{options, floating_approximate,
                                         std::forward<Visitor>(visit)}
      .Dispatch();
}

inline bool IdentityImpliesEqualityNansNotEqual(const DataType& type) {
  if (type.id() == Type::FLOAT || type.id() == Type::DOUBLE) {
    return false;
  }
  for (const auto& child : type.fields()) {
    if (!IdentityImpliesEqualityNansNotEqual(*child->type())) {
      return false;
    }
  }
  return true;
}

inline bool IdentityImpliesEquality(const DataType& type, const EqualOptions& options) {
  if (options.nans_equal()) {
    return true;
  }
  return IdentityImpliesEqualityNansNotEqual(type);
}

bool CompareArrayRanges(const ArrayData& left, const ArrayData& right,
                        int64_t left_start_idx, int64_t left_end_idx,
                        int64_t right_start_idx, const EqualOptions& options,
                        bool floating_approximate);

class RangeDataEqualsImpl {
 public:
  // PRE-CONDITIONS:
  // - the types are equal
  // - the ranges are in bounds
  RangeDataEqualsImpl(const EqualOptions& options, bool floating_approximate,
                      const ArrayData& left, const ArrayData& right,
                      int64_t left_start_idx, int64_t right_start_idx,
                      int64_t range_length)
      : options_(options),
        floating_approximate_(floating_approximate),
        left_(left),
        right_(right),
        left_start_idx_(left_start_idx),
        right_start_idx_(right_start_idx),
        range_length_(range_length),
        result_(false) {}

  bool Compare() {
    // Compare null bitmaps
    if (left_start_idx_ == 0 && right_start_idx_ == 0 && range_length_ == left_.length &&
        range_length_ == right_.length) {
      // If we're comparing entire arrays, we can first compare the cached null counts
      if (left_.GetNullCount() != right_.GetNullCount()) {
        return false;
      }
    }
    if (!OptionalBitmapEquals(left_.buffers[0], left_.offset + left_start_idx_,
                              right_.buffers[0], right_.offset + right_start_idx_,
                              range_length_)) {
      return false;
    }
    // Compare values
    return CompareWithType(*left_.type);
  }

  bool CompareWithType(const DataType& type) {
    result_ = true;
    if (range_length_ != 0) {
      ARROW_CHECK_OK(VisitTypeInline(type, this));
    }
    return result_;
  }

  Status Visit(const NullType&) { return Status::OK(); }

  template <typename TypeClass>
  enable_if_primitive_ctype<TypeClass, Status> Visit(const TypeClass& type) {
    return ComparePrimitive(type);
  }

  template <typename TypeClass>
  enable_if_t<is_temporal_type<TypeClass>::value, Status> Visit(const TypeClass& type) {
    return ComparePrimitive(type);
  }

  Status Visit(const BooleanType&) {
    const uint8_t* left_bits = left_.GetValues<uint8_t>(1, 0);
    const uint8_t* right_bits = right_.GetValues<uint8_t>(1, 0);
    auto compare_runs = [&](int64_t i, int64_t length) -> bool {
      if (length <= 8) {
        // Avoid the BitmapUInt64Reader overhead for very small runs
        for (int64_t j = i; j < i + length; ++j) {
          if (bit_util::GetBit(left_bits, left_start_idx_ + left_.offset + j) !=
              bit_util::GetBit(right_bits, right_start_idx_ + right_.offset + j)) {
            return false;
          }
        }
        return true;
      } else if (length <= 1024) {
        BitmapUInt64Reader left_reader(left_bits, left_start_idx_ + left_.offset + i,
                                       length);
        BitmapUInt64Reader right_reader(right_bits, right_start_idx_ + right_.offset + i,
                                        length);
        while (left_reader.position() < length) {
          if (left_reader.NextWord() != right_reader.NextWord()) {
            return false;
          }
        }
        DCHECK_EQ(right_reader.position(), length);
      } else {
        // BitmapEquals is the fastest method on large runs
        return BitmapEquals(left_bits, left_start_idx_ + left_.offset + i, right_bits,
                            right_start_idx_ + right_.offset + i, length);
      }
      return true;
    };
    VisitValidRuns(compare_runs);
    return Status::OK();
  }

  Status Visit(const FloatType& type) { return CompareFloating(type); }

  Status Visit(const DoubleType& type) { return CompareFloating(type); }

  // Also matches StringType
  Status Visit(const BinaryType& type) { return CompareBinary(type); }

  // Also matches LargeStringType
  Status Visit(const LargeBinaryType& type) { return CompareBinary(type); }

  Status Visit(const FixedSizeBinaryType& type) {
    const auto byte_width = type.byte_width();
    const uint8_t* left_data = left_.GetValues<uint8_t>(1, 0);
    const uint8_t* right_data = right_.GetValues<uint8_t>(1, 0);

    if (left_data != nullptr && right_data != nullptr) {
      auto compare_runs = [&](int64_t i, int64_t length) -> bool {
        return memcmp(left_data + (left_start_idx_ + left_.offset + i) * byte_width,
                      right_data + (right_start_idx_ + right_.offset + i) * byte_width,
                      length * byte_width) == 0;
      };
      VisitValidRuns(compare_runs);
    } else {
      auto compare_runs = [&](int64_t i, int64_t length) -> bool { return true; };
      VisitValidRuns(compare_runs);
    }
    return Status::OK();
  }

  // Also matches MapType
  Status Visit(const ListType& type) { return CompareList(type); }

  Status Visit(const LargeListType& type) { return CompareList(type); }

  Status Visit(const FixedSizeListType& type) {
    const auto list_size = type.list_size();
    const ArrayData& left_data = *left_.child_data[0];
    const ArrayData& right_data = *right_.child_data[0];

    auto compare_runs = [&](int64_t i, int64_t length) -> bool {
      RangeDataEqualsImpl impl(options_, floating_approximate_, left_data, right_data,
                               (left_start_idx_ + left_.offset + i) * list_size,
                               (right_start_idx_ + right_.offset + i) * list_size,
                               length * list_size);
      return impl.Compare();
    };
    VisitValidRuns(compare_runs);
    return Status::OK();
  }

  Status Visit(const StructType& type) {
    const int32_t num_fields = type.num_fields();

    auto compare_runs = [&](int64_t i, int64_t length) -> bool {
      for (int32_t f = 0; f < num_fields; ++f) {
        RangeDataEqualsImpl impl(options_, floating_approximate_, *left_.child_data[f],
                                 *right_.child_data[f],
                                 left_start_idx_ + left_.offset + i,
                                 right_start_idx_ + right_.offset + i, length);
        if (!impl.Compare()) {
          return false;
        }
      }
      return true;
    };
    VisitValidRuns(compare_runs);
    return Status::OK();
  }

  Status Visit(const SparseUnionType& type) {
    const auto& child_ids = type.child_ids();
    const int8_t* left_codes = left_.GetValues<int8_t>(1);
    const int8_t* right_codes = right_.GetValues<int8_t>(1);

    // Unions don't have a null bitmap
    for (int64_t i = 0; i < range_length_; ++i) {
      const auto type_id = left_codes[left_start_idx_ + i];
      if (type_id != right_codes[right_start_idx_ + i]) {
        result_ = false;
        break;
      }
      const auto child_num = child_ids[type_id];
      // XXX can we instead detect runs of same-child union values?
      RangeDataEqualsImpl impl(
          options_, floating_approximate_, *left_.child_data[child_num],
          *right_.child_data[child_num], left_start_idx_ + left_.offset + i,
          right_start_idx_ + right_.offset + i, 1);
      if (!impl.Compare()) {
        result_ = false;
        break;
      }
    }
    return Status::OK();
  }

  Status Visit(const DenseUnionType& type) {
    const auto& child_ids = type.child_ids();
    const int8_t* left_codes = left_.GetValues<int8_t>(1);
    const int8_t* right_codes = right_.GetValues<int8_t>(1);
    const int32_t* left_offsets = left_.GetValues<int32_t>(2);
    const int32_t* right_offsets = right_.GetValues<int32_t>(2);

    for (int64_t i = 0; i < range_length_; ++i) {
      const auto type_id = left_codes[left_start_idx_ + i];
      if (type_id != right_codes[right_start_idx_ + i]) {
        result_ = false;
        break;
      }
      const auto child_num = child_ids[type_id];
      RangeDataEqualsImpl impl(
          options_, floating_approximate_, *left_.child_data[child_num],
          *right_.child_data[child_num], left_offsets[left_start_idx_ + i],
          right_offsets[right_start_idx_ + i], 1);
      if (!impl.Compare()) {
        result_ = false;
        break;
      }
    }
    return Status::OK();
  }

  Status Visit(const DictionaryType& type) {
    // Compare dictionaries
    result_ &= CompareArrayRanges(
        *left_.dictionary, *right_.dictionary,
        /*left_start_idx=*/0,
        /*left_end_idx=*/std::max(left_.dictionary->length, right_.dictionary->length),
        /*right_start_idx=*/0, options_, floating_approximate_);
    if (result_) {
      // Compare indices
      result_ &= CompareWithType(*type.index_type());
    }
    return Status::OK();
  }

  Status Visit(const RunLengthEncodedType& type) {
    auto left_span = ArraySpan(left_);
    auto right_span = ArraySpan(right_);
    left_span.SetSlice(left_.offset + left_start_idx_, range_length_);
    right_span.SetSlice(right_.offset + right_start_idx_, range_length_);
    for (auto it = rle_util::MergedRunsIterator<2>(left_span, right_span);
         it != rle_util::MergedRunsIterator<2>(); ++it) {
      RangeDataEqualsImpl impl(options_, floating_approximate_, *left_.child_data[1],
                               *right_.child_data[1],
<<<<<<< HEAD
                               it.index_into_values(0),
                               it.index_into_values(1), 1);
=======
                               it.index_into_array(0),
                               it.index_into_array(1), 1);
>>>>>>> 335d5500
      if (!impl.Compare()) {
        result_ = false;
        return Status::OK();
      }
    }
    return Status::OK();
  }

  Status Visit(const ExtensionType& type) {
    // Compare storages
    result_ &= CompareWithType(*type.storage_type());
    return Status::OK();
  }

 protected:
  // For CompareFloating (templated local classes or lambdas not supported in C++11)
  template <typename CType>
  struct ComparatorVisitor {
    RangeDataEqualsImpl* impl;
    const CType* left_values;
    const CType* right_values;

    template <typename CompareFunction>
    void operator()(CompareFunction&& compare) {
      impl->VisitValues([&](int64_t i) {
        const CType x = left_values[i + impl->left_start_idx_];
        const CType y = right_values[i + impl->right_start_idx_];
        return compare(x, y);
      });
    }
  };

  template <typename CType>
  friend struct ComparatorVisitor;

  template <typename TypeClass, typename CType = typename TypeClass::c_type>
  Status ComparePrimitive(const TypeClass&) {
    const CType* left_values = left_.GetValues<CType>(1);
    const CType* right_values = right_.GetValues<CType>(1);
    VisitValidRuns([&](int64_t i, int64_t length) {
      return memcmp(left_values + left_start_idx_ + i,
                    right_values + right_start_idx_ + i, length * sizeof(CType)) == 0;
    });
    return Status::OK();
  }

  template <typename TypeClass>
  Status CompareFloating(const TypeClass&) {
    using CType = typename TypeClass::c_type;
    const CType* left_values = left_.GetValues<CType>(1);
    const CType* right_values = right_.GetValues<CType>(1);

    ComparatorVisitor<CType> visitor{this, left_values, right_values};
    VisitFloatingEquality<CType>(options_, floating_approximate_, visitor);
    return Status::OK();
  }

  template <typename TypeClass>
  Status CompareBinary(const TypeClass&) {
    const uint8_t* left_data = left_.GetValues<uint8_t>(2, 0);
    const uint8_t* right_data = right_.GetValues<uint8_t>(2, 0);

    if (left_data != nullptr && right_data != nullptr) {
      const auto compare_ranges = [&](int64_t left_offset, int64_t right_offset,
                                      int64_t length) -> bool {
        return memcmp(left_data + left_offset, right_data + right_offset, length) == 0;
      };
      CompareWithOffsets<typename TypeClass::offset_type>(1, compare_ranges);
    } else {
      // One of the arrays is an array of empty strings and nulls.
      // We just need to compare the offsets.
      // (note we must not call memcmp() with null data pointers)
      CompareWithOffsets<typename TypeClass::offset_type>(1, [](...) { return true; });
    }
    return Status::OK();
  }

  template <typename TypeClass>
  Status CompareList(const TypeClass&) {
    const ArrayData& left_data = *left_.child_data[0];
    const ArrayData& right_data = *right_.child_data[0];

    const auto compare_ranges = [&](int64_t left_offset, int64_t right_offset,
                                    int64_t length) -> bool {
      RangeDataEqualsImpl impl(options_, floating_approximate_, left_data, right_data,
                               left_offset, right_offset, length);
      return impl.Compare();
    };

    CompareWithOffsets<typename TypeClass::offset_type>(1, compare_ranges);
    return Status::OK();
  }

  template <typename offset_type, typename CompareRanges>
  void CompareWithOffsets(int offsets_buffer_index, CompareRanges&& compare_ranges) {
    const offset_type* left_offsets =
        left_.GetValues<offset_type>(offsets_buffer_index) + left_start_idx_;
    const offset_type* right_offsets =
        right_.GetValues<offset_type>(offsets_buffer_index) + right_start_idx_;

    const auto compare_runs = [&](int64_t i, int64_t length) {
      for (int64_t j = i; j < i + length; ++j) {
        if (left_offsets[j + 1] - left_offsets[j] !=
            right_offsets[j + 1] - right_offsets[j]) {
          return false;
        }
      }
      if (!compare_ranges(left_offsets[i], right_offsets[i],
                          left_offsets[i + length] - left_offsets[i])) {
        return false;
      }
      return true;
    };

    VisitValidRuns(compare_runs);
  }

  template <typename CompareValues>
  void VisitValues(CompareValues&& compare_values) {
    internal::VisitSetBitRunsVoid(left_.buffers[0], left_.offset + left_start_idx_,
                                  range_length_, [&](int64_t position, int64_t length) {
                                    for (int64_t i = 0; i < length; ++i) {
                                      result_ &= compare_values(position + i);
                                    }
                                  });
  }

  // Visit and compare runs of non-null values
  template <typename CompareRuns>
  void VisitValidRuns(CompareRuns&& compare_runs) {
    const uint8_t* left_null_bitmap = left_.GetValues<uint8_t>(0, 0);
    if (left_null_bitmap == nullptr) {
      result_ = compare_runs(0, range_length_);
      return;
    }
    internal::SetBitRunReader reader(left_null_bitmap, left_.offset + left_start_idx_,
                                     range_length_);
    while (true) {
      const auto run = reader.NextRun();
      if (run.length == 0) {
        return;
      }
      if (!compare_runs(run.position, run.length)) {
        result_ = false;
        return;
      }
    }
  }

  const EqualOptions& options_;
  const bool floating_approximate_;
  const ArrayData& left_;
  const ArrayData& right_;
  const int64_t left_start_idx_;
  const int64_t right_start_idx_;
  const int64_t range_length_;

  bool result_;
};

bool CompareArrayRanges(const ArrayData& left, const ArrayData& right,
                        int64_t left_start_idx, int64_t left_end_idx,
                        int64_t right_start_idx, const EqualOptions& options,
                        bool floating_approximate) {
  if (left.type->id() != right.type->id() ||
      !TypeEquals(*left.type, *right.type, false /* check_metadata */)) {
    return false;
  }

  const int64_t range_length = left_end_idx - left_start_idx;
  DCHECK_GE(range_length, 0);
  if (left_start_idx + range_length > left.length) {
    // Left range too small
    return false;
  }
  if (right_start_idx + range_length > right.length) {
    // Right range too small
    return false;
  }
  if (&left == &right && left_start_idx == right_start_idx &&
      IdentityImpliesEquality(*left.type, options)) {
    return true;
  }
  // Compare values
  RangeDataEqualsImpl impl(options, floating_approximate, left, right, left_start_idx,
                           right_start_idx, range_length);
  return impl.Compare();
}

class TypeEqualsVisitor {
 public:
  explicit TypeEqualsVisitor(const DataType& right, bool check_metadata)
      : right_(right), check_metadata_(check_metadata), result_(false) {}

  Status VisitChildren(const DataType& left) {
    if (left.num_fields() != right_.num_fields()) {
      result_ = false;
      return Status::OK();
    }

    for (int i = 0; i < left.num_fields(); ++i) {
      if (!left.field(i)->Equals(right_.field(i), check_metadata_)) {
        result_ = false;
        return Status::OK();
      }
    }
    result_ = true;
    return Status::OK();
  }

  template <typename T>
  enable_if_t<is_null_type<T>::value || is_primitive_ctype<T>::value ||
                  is_base_binary_type<T>::value,
              Status>
  Visit(const T&) {
    result_ = true;
    return Status::OK();
  }

  template <typename T>
  enable_if_interval<T, Status> Visit(const T& left) {
    const auto& right = checked_cast<const IntervalType&>(right_);
    result_ = right.interval_type() == left.interval_type();
    return Status::OK();
  }

  template <typename T>
  enable_if_t<is_time_type<T>::value || is_date_type<T>::value ||
                  is_duration_type<T>::value,
              Status>
  Visit(const T& left) {
    const auto& right = checked_cast<const T&>(right_);
    result_ = left.unit() == right.unit();
    return Status::OK();
  }

  Status Visit(const TimestampType& left) {
    const auto& right = checked_cast<const TimestampType&>(right_);
    result_ = left.unit() == right.unit() && left.timezone() == right.timezone();
    return Status::OK();
  }

  Status Visit(const FixedSizeBinaryType& left) {
    const auto& right = checked_cast<const FixedSizeBinaryType&>(right_);
    result_ = left.byte_width() == right.byte_width();
    return Status::OK();
  }

  Status Visit(const Decimal128Type& left) {
    const auto& right = checked_cast<const Decimal128Type&>(right_);
    result_ = left.precision() == right.precision() && left.scale() == right.scale();
    return Status::OK();
  }

  Status Visit(const Decimal256Type& left) {
    const auto& right = checked_cast<const Decimal256Type&>(right_);
    result_ = left.precision() == right.precision() && left.scale() == right.scale();
    return Status::OK();
  }

  template <typename T>
  enable_if_t<is_list_like_type<T>::value || is_struct_type<T>::value, Status> Visit(
      const T& left) {
    return VisitChildren(left);
  }

  Status Visit(const MapType& left) {
    const auto& right = checked_cast<const MapType&>(right_);
    if (left.keys_sorted() != right.keys_sorted()) {
      result_ = false;
      return Status::OK();
    }
    result_ = left.key_type()->Equals(*right.key_type(), check_metadata_) &&
              left.item_type()->Equals(*right.item_type(), check_metadata_);
    return Status::OK();
  }

  Status Visit(const UnionType& left) {
    const auto& right = checked_cast<const UnionType&>(right_);

    if (left.mode() != right.mode() || left.type_codes() != right.type_codes()) {
      result_ = false;
      return Status::OK();
    }

    result_ = std::equal(
        left.fields().begin(), left.fields().end(), right.fields().begin(),
        [this](const std::shared_ptr<Field>& l, const std::shared_ptr<Field>& r) {
          return l->Equals(r, check_metadata_);
        });
    return Status::OK();
  }

  Status Visit(const DictionaryType& left) {
    const auto& right = checked_cast<const DictionaryType&>(right_);
    result_ = left.index_type()->Equals(right.index_type()) &&
              left.value_type()->Equals(right.value_type()) &&
              (left.ordered() == right.ordered());
    return Status::OK();
  }

  Status Visit(const RunLengthEncodedType& left) {
    const auto& right = checked_cast<const RunLengthEncodedType&>(right_);
    result_ = left.encoded_type()->Equals(right.encoded_type());
    return Status::OK();
  }

  Status Visit(const ExtensionType& left) {
    result_ = left.ExtensionEquals(static_cast<const ExtensionType&>(right_));
    return Status::OK();
  }

  bool result() const { return result_; }

 protected:
  const DataType& right_;
  bool check_metadata_;
  bool result_;
};

bool ArrayEquals(const Array& left, const Array& right, const EqualOptions& opts,
                 bool floating_approximate);
bool ScalarEquals(const Scalar& left, const Scalar& right, const EqualOptions& options,
                  bool floating_approximate);

class ScalarEqualsVisitor {
 public:
  // PRE-CONDITIONS:
  // - the types are equal
  // - the scalars are non-null
  explicit ScalarEqualsVisitor(const Scalar& right, const EqualOptions& opts,
                               bool floating_approximate)
      : right_(right),
        options_(opts),
        floating_approximate_(floating_approximate),
        result_(false) {}

  Status Visit(const NullScalar& left) {
    result_ = true;
    return Status::OK();
  }

  Status Visit(const BooleanScalar& left) {
    const auto& right = checked_cast<const BooleanScalar&>(right_);
    result_ = left.value == right.value;
    return Status::OK();
  }

  template <typename T>
  typename std::enable_if<(is_primitive_ctype<typename T::TypeClass>::value ||
                           is_temporal_type<typename T::TypeClass>::value),
                          Status>::type
  Visit(const T& left_) {
    const auto& right = checked_cast<const T&>(right_);
    result_ = right.value == left_.value;
    return Status::OK();
  }

  Status Visit(const FloatScalar& left) { return CompareFloating(left); }

  Status Visit(const DoubleScalar& left) { return CompareFloating(left); }

  template <typename T>
  typename std::enable_if<std::is_base_of<BaseBinaryScalar, T>::value, Status>::type
  Visit(const T& left) {
    const auto& right = checked_cast<const BaseBinaryScalar&>(right_);
    result_ = internal::SharedPtrEquals(left.value, right.value);
    return Status::OK();
  }

  Status Visit(const Decimal128Scalar& left) {
    const auto& right = checked_cast<const Decimal128Scalar&>(right_);
    result_ = left.value == right.value;
    return Status::OK();
  }

  Status Visit(const Decimal256Scalar& left) {
    const auto& right = checked_cast<const Decimal256Scalar&>(right_);
    result_ = left.value == right.value;
    return Status::OK();
  }

  Status Visit(const ListScalar& left) {
    const auto& right = checked_cast<const ListScalar&>(right_);
    result_ = ArrayEquals(*left.value, *right.value, options_, floating_approximate_);
    return Status::OK();
  }

  Status Visit(const LargeListScalar& left) {
    const auto& right = checked_cast<const LargeListScalar&>(right_);
    result_ = ArrayEquals(*left.value, *right.value, options_, floating_approximate_);
    return Status::OK();
  }

  Status Visit(const MapScalar& left) {
    const auto& right = checked_cast<const MapScalar&>(right_);
    result_ = ArrayEquals(*left.value, *right.value, options_, floating_approximate_);
    return Status::OK();
  }

  Status Visit(const FixedSizeListScalar& left) {
    const auto& right = checked_cast<const FixedSizeListScalar&>(right_);
    result_ = ArrayEquals(*left.value, *right.value, options_, floating_approximate_);
    return Status::OK();
  }

  Status Visit(const StructScalar& left) {
    const auto& right = checked_cast<const StructScalar&>(right_);

    if (right.value.size() != left.value.size()) {
      result_ = false;
    } else {
      bool all_equals = true;
      for (size_t i = 0; i < left.value.size() && all_equals; i++) {
        all_equals &= ScalarEquals(*left.value[i], *right.value[i], options_,
                                   floating_approximate_);
      }
      result_ = all_equals;
    }

    return Status::OK();
  }

  Status Visit(const DenseUnionScalar& left) {
    const auto& right = checked_cast<const DenseUnionScalar&>(right_);
    result_ = ScalarEquals(*left.value, *right.value, options_, floating_approximate_);
    return Status::OK();
  }

  Status Visit(const SparseUnionScalar& left) {
    const auto& right = checked_cast<const SparseUnionScalar&>(right_);
    result_ = ScalarEquals(*left.value[left.child_id], *right.value[right.child_id],
                           options_, floating_approximate_);
    return Status::OK();
  }

  Status Visit(const DictionaryScalar& left) {
    const auto& right = checked_cast<const DictionaryScalar&>(right_);
    result_ = ScalarEquals(*left.value.index, *right.value.index, options_,
                           floating_approximate_) &&
              ArrayEquals(*left.value.dictionary, *right.value.dictionary, options_,
                          floating_approximate_);
    return Status::OK();
  }

  Status Visit(const ExtensionScalar& left) {
    const auto& right = checked_cast<const ExtensionScalar&>(right_);
    result_ = ScalarEquals(*left.value, *right.value, options_, floating_approximate_);
    return Status::OK();
  }

  bool result() const { return result_; }

 protected:
  // For CompareFloating (templated local classes or lambdas not supported in C++11)
  template <typename ScalarType>
  struct ComparatorVisitor {
    const ScalarType& left;
    const ScalarType& right;
    bool* result;

    template <typename CompareFunction>
    void operator()(CompareFunction&& compare) {
      *result = compare(left.value, right.value);
    }
  };

  template <typename ScalarType>
  Status CompareFloating(const ScalarType& left) {
    using CType = decltype(left.value);

    ComparatorVisitor<ScalarType> visitor{left, checked_cast<const ScalarType&>(right_),
                                          &result_};
    VisitFloatingEquality<CType>(options_, floating_approximate_, visitor);
    return Status::OK();
  }

  const Scalar& right_;
  const EqualOptions options_;
  const bool floating_approximate_;
  bool result_;
};

Status PrintDiff(const Array& left, const Array& right, std::ostream* os);

Status PrintDiff(const Array& left, const Array& right, int64_t left_offset,
                 int64_t left_length, int64_t right_offset, int64_t right_length,
                 std::ostream* os) {
  if (os == nullptr) {
    return Status::OK();
  }

  if (!left.type()->Equals(right.type())) {
    *os << "# Array types differed: " << *left.type() << " vs " << *right.type()
        << std::endl;
    return Status::OK();
  }

  if (left.type()->id() == Type::DICTIONARY) {
    *os << "# Dictionary arrays differed" << std::endl;

    const auto& left_dict = checked_cast<const DictionaryArray&>(left);
    const auto& right_dict = checked_cast<const DictionaryArray&>(right);

    *os << "## dictionary diff";
    auto pos = os->tellp();
    RETURN_NOT_OK(PrintDiff(*left_dict.dictionary(), *right_dict.dictionary(), os));
    if (os->tellp() == pos) {
      *os << std::endl;
    }

    *os << "## indices diff";
    pos = os->tellp();
    RETURN_NOT_OK(PrintDiff(*left_dict.indices(), *right_dict.indices(), os));
    if (os->tellp() == pos) {
      *os << std::endl;
    }
    return Status::OK();
  }

  const auto left_slice = left.Slice(left_offset, left_length);
  const auto right_slice = right.Slice(right_offset, right_length);
  ARROW_ASSIGN_OR_RAISE(auto edits,
                        Diff(*left_slice, *right_slice, default_memory_pool()));
  ARROW_ASSIGN_OR_RAISE(auto formatter, MakeUnifiedDiffFormatter(*left.type(), os));
  return formatter(*edits, *left_slice, *right_slice);
}

Status PrintDiff(const Array& left, const Array& right, std::ostream* os) {
  return PrintDiff(left, right, 0, left.length(), 0, right.length(), os);
}

bool ArrayRangeEquals(const Array& left, const Array& right, int64_t left_start_idx,
                      int64_t left_end_idx, int64_t right_start_idx,
                      const EqualOptions& options, bool floating_approximate) {
  bool are_equal =
      CompareArrayRanges(*left.data(), *right.data(), left_start_idx, left_end_idx,
                         right_start_idx, options, floating_approximate);
  if (!are_equal) {
    ARROW_IGNORE_EXPR(PrintDiff(
        left, right, left_start_idx, left_end_idx, right_start_idx,
        right_start_idx + (left_end_idx - left_start_idx), options.diff_sink()));
  }
  return are_equal;
}

bool ArrayEquals(const Array& left, const Array& right, const EqualOptions& opts,
                 bool floating_approximate) {
  if (left.length() != right.length()) {
    ARROW_IGNORE_EXPR(PrintDiff(left, right, opts.diff_sink()));
    return false;
  }
  return ArrayRangeEquals(left, right, 0, left.length(), 0, opts, floating_approximate);
}

bool ScalarEquals(const Scalar& left, const Scalar& right, const EqualOptions& options,
                  bool floating_approximate) {
  if (&left == &right && IdentityImpliesEquality(*left.type, options)) {
    return true;
  }
  if (!left.type->Equals(right.type)) {
    return false;
  }
  if (left.is_valid != right.is_valid) {
    return false;
  }
  if (!left.is_valid) {
    return true;
  }
  ScalarEqualsVisitor visitor(right, options, floating_approximate);
  auto error = VisitScalarInline(left, &visitor);
  DCHECK_OK(error);
  return visitor.result();
}

}  // namespace

bool ArrayRangeEquals(const Array& left, const Array& right, int64_t left_start_idx,
                      int64_t left_end_idx, int64_t right_start_idx,
                      const EqualOptions& options) {
  const bool floating_approximate = false;
  return ArrayRangeEquals(left, right, left_start_idx, left_end_idx, right_start_idx,
                          options, floating_approximate);
}

bool ArrayRangeApproxEquals(const Array& left, const Array& right, int64_t left_start_idx,
                            int64_t left_end_idx, int64_t right_start_idx,
                            const EqualOptions& options) {
  const bool floating_approximate = true;
  return ArrayRangeEquals(left, right, left_start_idx, left_end_idx, right_start_idx,
                          options, floating_approximate);
}

bool ArrayEquals(const Array& left, const Array& right, const EqualOptions& opts) {
  const bool floating_approximate = false;
  return ArrayEquals(left, right, opts, floating_approximate);
}

bool ArrayApproxEquals(const Array& left, const Array& right, const EqualOptions& opts) {
  const bool floating_approximate = true;
  return ArrayEquals(left, right, opts, floating_approximate);
}

bool ScalarEquals(const Scalar& left, const Scalar& right, const EqualOptions& options) {
  const bool floating_approximate = false;
  return ScalarEquals(left, right, options, floating_approximate);
}

bool ScalarApproxEquals(const Scalar& left, const Scalar& right,
                        const EqualOptions& options) {
  const bool floating_approximate = true;
  return ScalarEquals(left, right, options, floating_approximate);
}

namespace {

bool StridedIntegerTensorContentEquals(const int dim_index, int64_t left_offset,
                                       int64_t right_offset, int elem_size,
                                       const Tensor& left, const Tensor& right) {
  const auto n = left.shape()[dim_index];
  const auto left_stride = left.strides()[dim_index];
  const auto right_stride = right.strides()[dim_index];
  if (dim_index == left.ndim() - 1) {
    for (int64_t i = 0; i < n; ++i) {
      if (memcmp(left.raw_data() + left_offset + i * left_stride,
                 right.raw_data() + right_offset + i * right_stride, elem_size) != 0) {
        return false;
      }
    }
    return true;
  }
  for (int64_t i = 0; i < n; ++i) {
    if (!StridedIntegerTensorContentEquals(dim_index + 1, left_offset, right_offset,
                                           elem_size, left, right)) {
      return false;
    }
    left_offset += left_stride;
    right_offset += right_stride;
  }
  return true;
}

bool IntegerTensorEquals(const Tensor& left, const Tensor& right) {
  bool are_equal;
  // The arrays are the same object
  if (&left == &right) {
    are_equal = true;
  } else {
    const bool left_row_major_p = left.is_row_major();
    const bool left_column_major_p = left.is_column_major();
    const bool right_row_major_p = right.is_row_major();
    const bool right_column_major_p = right.is_column_major();

    if (!(left_row_major_p && right_row_major_p) &&
        !(left_column_major_p && right_column_major_p)) {
      const auto& type = checked_cast<const FixedWidthType&>(*left.type());
      are_equal =
          StridedIntegerTensorContentEquals(0, 0, 0, type.byte_width(), left, right);
    } else {
      const int byte_width = left.type()->byte_width();
      DCHECK_GT(byte_width, 0);

      const uint8_t* left_data = left.data()->data();
      const uint8_t* right_data = right.data()->data();

      are_equal = memcmp(left_data, right_data,
                         static_cast<size_t>(byte_width * left.size())) == 0;
    }
  }
  return are_equal;
}

template <typename T>
struct StridedFloatTensorLastDimEquality {
  int64_t n_values;
  const uint8_t* left_data;
  const uint8_t* right_data;
  int64_t left_offset;
  int64_t right_offset;
  int64_t left_stride;
  int64_t right_stride;
  bool result;

  template <typename EqualityFunc>
  void operator()(EqualityFunc&& eq) {
    for (int64_t i = 0; i < n_values; ++i) {
      T left_value =
          *reinterpret_cast<const T*>(left_data + left_offset + i * left_stride);
      T right_value =
          *reinterpret_cast<const T*>(right_data + right_offset + i * right_stride);
      if (!eq(left_value, right_value)) {
        result = false;
        return;
      }
    }
    result = true;
  }
};

template <typename DataType>
bool StridedFloatTensorContentEquals(const int dim_index, int64_t left_offset,
                                     int64_t right_offset, const Tensor& left,
                                     const Tensor& right, const EqualOptions& opts) {
  using c_type = typename DataType::c_type;
  static_assert(std::is_floating_point<c_type>::value,
                "DataType must be a floating point type");

  const auto n = left.shape()[dim_index];
  const auto left_stride = left.strides()[dim_index];
  const auto right_stride = right.strides()[dim_index];
  if (dim_index == left.ndim() - 1) {
    // Leaf dimension, compare values
    StridedFloatTensorLastDimEquality<c_type> visitor{
        n,           left.raw_data(), right.raw_data(), left_offset, right_offset,
        left_stride, right_stride,    /*result=*/false};
    VisitFloatingEquality<c_type>(opts, /*floating_approximate=*/false, visitor);
    return visitor.result;
  }

  // Outer dimension, recurse into inner
  for (int64_t i = 0; i < n; ++i) {
    if (!StridedFloatTensorContentEquals<DataType>(dim_index + 1, left_offset,
                                                   right_offset, left, right, opts)) {
      return false;
    }
    left_offset += left_stride;
    right_offset += right_stride;
  }
  return true;
}

template <typename DataType>
bool FloatTensorEquals(const Tensor& left, const Tensor& right,
                       const EqualOptions& opts) {
  return StridedFloatTensorContentEquals<DataType>(0, 0, 0, left, right, opts);
}

}  // namespace

bool TensorEquals(const Tensor& left, const Tensor& right, const EqualOptions& opts) {
  if (left.type_id() != right.type_id()) {
    return false;
  } else if (left.size() == 0 && right.size() == 0) {
    return true;
  } else if (left.shape() != right.shape()) {
    return false;
  }

  switch (left.type_id()) {
    // TODO: Support half-float tensors
    // case Type::HALF_FLOAT:
    case Type::FLOAT:
      return FloatTensorEquals<FloatType>(left, right, opts);

    case Type::DOUBLE:
      return FloatTensorEquals<DoubleType>(left, right, opts);

    default:
      return IntegerTensorEquals(left, right);
  }
}

namespace {

template <typename LeftSparseIndexType, typename RightSparseIndexType>
struct SparseTensorEqualsImpl {
  static bool Compare(const SparseTensorImpl<LeftSparseIndexType>& left,
                      const SparseTensorImpl<RightSparseIndexType>& right,
                      const EqualOptions&) {
    // TODO(mrkn): should we support the equality among different formats?
    return false;
  }
};

bool IntegerSparseTensorDataEquals(const uint8_t* left_data, const uint8_t* right_data,
                                   const int byte_width, const int64_t length) {
  if (left_data == right_data) {
    return true;
  }
  return memcmp(left_data, right_data, static_cast<size_t>(byte_width * length)) == 0;
}

template <typename DataType>
bool FloatSparseTensorDataEquals(const typename DataType::c_type* left_data,
                                 const typename DataType::c_type* right_data,
                                 const int64_t length, const EqualOptions& opts) {
  using c_type = typename DataType::c_type;
  static_assert(std::is_floating_point<c_type>::value,
                "DataType must be a floating point type");
  if (opts.nans_equal()) {
    if (left_data == right_data) {
      return true;
    }

    for (int64_t i = 0; i < length; ++i) {
      const auto left = left_data[i];
      const auto right = right_data[i];
      if (left != right && !(std::isnan(left) && std::isnan(right))) {
        return false;
      }
    }
  } else {
    for (int64_t i = 0; i < length; ++i) {
      if (left_data[i] != right_data[i]) {
        return false;
      }
    }
  }
  return true;
}

template <typename SparseIndexType>
struct SparseTensorEqualsImpl<SparseIndexType, SparseIndexType> {
  static bool Compare(const SparseTensorImpl<SparseIndexType>& left,
                      const SparseTensorImpl<SparseIndexType>& right,
                      const EqualOptions& opts) {
    DCHECK(left.type()->id() == right.type()->id());
    DCHECK(left.shape() == right.shape());

    const auto length = left.non_zero_length();
    DCHECK(length == right.non_zero_length());

    const auto& left_index = checked_cast<const SparseIndexType&>(*left.sparse_index());
    const auto& right_index = checked_cast<const SparseIndexType&>(*right.sparse_index());

    if (!left_index.Equals(right_index)) {
      return false;
    }

    const int byte_width = left.type()->byte_width();
    DCHECK_GT(byte_width, 0);

    const uint8_t* left_data = left.data()->data();
    const uint8_t* right_data = right.data()->data();
    switch (left.type()->id()) {
      // TODO: Support half-float tensors
      // case Type::HALF_FLOAT:
      case Type::FLOAT:
        return FloatSparseTensorDataEquals<FloatType>(
            reinterpret_cast<const float*>(left_data),
            reinterpret_cast<const float*>(right_data), length, opts);

      case Type::DOUBLE:
        return FloatSparseTensorDataEquals<DoubleType>(
            reinterpret_cast<const double*>(left_data),
            reinterpret_cast<const double*>(right_data), length, opts);

      default:  // Integer cases
        return IntegerSparseTensorDataEquals(left_data, right_data, byte_width, length);
    }
  }
};

template <typename SparseIndexType>
inline bool SparseTensorEqualsImplDispatch(const SparseTensorImpl<SparseIndexType>& left,
                                           const SparseTensor& right,
                                           const EqualOptions& opts) {
  switch (right.format_id()) {
    case SparseTensorFormat::COO: {
      const auto& right_coo =
          checked_cast<const SparseTensorImpl<SparseCOOIndex>&>(right);
      return SparseTensorEqualsImpl<SparseIndexType, SparseCOOIndex>::Compare(
          left, right_coo, opts);
    }

    case SparseTensorFormat::CSR: {
      const auto& right_csr =
          checked_cast<const SparseTensorImpl<SparseCSRIndex>&>(right);
      return SparseTensorEqualsImpl<SparseIndexType, SparseCSRIndex>::Compare(
          left, right_csr, opts);
    }

    case SparseTensorFormat::CSC: {
      const auto& right_csc =
          checked_cast<const SparseTensorImpl<SparseCSCIndex>&>(right);
      return SparseTensorEqualsImpl<SparseIndexType, SparseCSCIndex>::Compare(
          left, right_csc, opts);
    }

    case SparseTensorFormat::CSF: {
      const auto& right_csf =
          checked_cast<const SparseTensorImpl<SparseCSFIndex>&>(right);
      return SparseTensorEqualsImpl<SparseIndexType, SparseCSFIndex>::Compare(
          left, right_csf, opts);
    }

    default:
      return false;
  }
}

}  // namespace

bool SparseTensorEquals(const SparseTensor& left, const SparseTensor& right,
                        const EqualOptions& opts) {
  if (left.type()->id() != right.type()->id()) {
    return false;
  } else if (left.size() == 0 && right.size() == 0) {
    return true;
  } else if (left.shape() != right.shape()) {
    return false;
  } else if (left.non_zero_length() != right.non_zero_length()) {
    return false;
  }

  switch (left.format_id()) {
    case SparseTensorFormat::COO: {
      const auto& left_coo = checked_cast<const SparseTensorImpl<SparseCOOIndex>&>(left);
      return SparseTensorEqualsImplDispatch(left_coo, right, opts);
    }

    case SparseTensorFormat::CSR: {
      const auto& left_csr = checked_cast<const SparseTensorImpl<SparseCSRIndex>&>(left);
      return SparseTensorEqualsImplDispatch(left_csr, right, opts);
    }

    case SparseTensorFormat::CSC: {
      const auto& left_csc = checked_cast<const SparseTensorImpl<SparseCSCIndex>&>(left);
      return SparseTensorEqualsImplDispatch(left_csc, right, opts);
    }

    case SparseTensorFormat::CSF: {
      const auto& left_csf = checked_cast<const SparseTensorImpl<SparseCSFIndex>&>(left);
      return SparseTensorEqualsImplDispatch(left_csf, right, opts);
    }

    default:
      return false;
  }
}

bool TypeEquals(const DataType& left, const DataType& right, bool check_metadata) {
  // The arrays are the same object
  if (&left == &right) {
    return true;
  } else if (left.id() != right.id()) {
    return false;
  } else {
    // First try to compute fingerprints
    if (check_metadata) {
      const auto& left_metadata_fp = left.metadata_fingerprint();
      const auto& right_metadata_fp = right.metadata_fingerprint();
      if (left_metadata_fp != right_metadata_fp) {
        return false;
      }
    }

    const auto& left_fp = left.fingerprint();
    const auto& right_fp = right.fingerprint();
    if (!left_fp.empty() && !right_fp.empty()) {
      return left_fp == right_fp;
    }

    // TODO remove check_metadata here?
    TypeEqualsVisitor visitor(right, check_metadata);
    auto error = VisitTypeInline(left, &visitor);
    if (!error.ok()) {
      DCHECK(false) << "Types are not comparable: " << error.ToString();
    }
    return visitor.result();
  }
}

}  // namespace arrow<|MERGE_RESOLUTION|>--- conflicted
+++ resolved
@@ -397,13 +397,8 @@
          it != rle_util::MergedRunsIterator<2>(); ++it) {
       RangeDataEqualsImpl impl(options_, floating_approximate_, *left_.child_data[1],
                                *right_.child_data[1],
-<<<<<<< HEAD
-                               it.index_into_values(0),
-                               it.index_into_values(1), 1);
-=======
                                it.index_into_array(0),
                                it.index_into_array(1), 1);
->>>>>>> 335d5500
       if (!impl.Compare()) {
         result_ = false;
         return Status::OK();
